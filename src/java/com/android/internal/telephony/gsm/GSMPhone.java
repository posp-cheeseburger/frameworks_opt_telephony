--- conflicted
+++ resolved
@@ -811,17 +811,12 @@
                  && (imsPhone.isVolteEnabled() || imsPhone.isVowifiEnabled())
                  && (imsPhone.getServiceState().getState() == ServiceState.STATE_IN_SERVICE);
 
-<<<<<<< HEAD
         CarrierConfigManager configManager =
                 (CarrierConfigManager) mContext.getSystemService(Context.CARRIER_CONFIG_SERVICE);
         boolean alwaysTryImsForEmergencyCarrierConfig = configManager.getConfigForSubId(getSubId())
                 .getBoolean(CarrierConfigManager.KEY_CARRIER_USE_IMS_FIRST_FOR_EMERGENCY_BOOL);
 
-        boolean useImsForEmergency = ImsManager.isVolteEnabledByPlatform(mContext)
-                && imsPhone != null
-=======
         boolean useImsForEmergency = imsPhone != null
->>>>>>> 7271bcbf
                 && isEmergency
                 && alwaysTryImsForEmergencyCarrierConfig
                 && ImsManager.isNonTtyOrTtyOnVolteEnabled(mContext)
