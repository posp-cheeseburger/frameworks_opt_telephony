--- conflicted
+++ resolved
@@ -309,7 +309,7 @@
                     return;
                 }
                 ar = (AsyncResult) msg.obj;
-                onSignalStrengthResult(ar, phone, true);
+                onSignalStrengthResult(ar, true);
                 queueNextSignalStrengthPoll();
 
                 break;
@@ -376,7 +376,7 @@
                 // we don't have to ask it
                 dontPollSignalStrength = true;
 
-                onSignalStrengthResult(ar, phone, true);
+                onSignalStrengthResult(ar, true);
                 break;
 
             case EVENT_SIM_RECORDS_LOADED:
@@ -667,14 +667,8 @@
         }
     }
 
-<<<<<<< HEAD
-    @Override
-    protected boolean isGsmSignalStrength() {
-        return true;
-=======
     private void setSignalStrengthDefaultValues() {
         mSignalStrength = new SignalStrength(true);
->>>>>>> 616b281b
     }
 
     /**
@@ -1073,50 +1067,6 @@
     }
 
     /**
-<<<<<<< HEAD
-     *  Send signal-strength-changed notification if changed.
-     *  Called both for solicited and unsolicited signal strength updates.
-     */
-    private void onSignalStrengthResult(AsyncResult ar) {
-        SignalStrength signalStrength = new SignalStrength();
-        int rssi = 99;
-        int lteSignalStrength = -1;
-        int lteRsrp = -1;
-        int lteRsrq = -1;
-        int lteRssnr = SignalStrength.INVALID_SNR;
-        int lteCqi = -1;
-
-        if (ar.exception != null) {
-            // -1 = unknown
-            // most likely radio is resetting/disconnected
-            setSignalStrengthDefaultValues(signalStrength);
-        } else {
-            int[] ints = (int[])ar.result;
-
-            // bug 658816 seems to be a case where the result is 0-length
-            if (ints.length != 0) {
-                rssi = ints[0];
-                lteSignalStrength = ints[7];
-                lteRsrp = ints[8];
-                lteRsrq = ints[9];
-                lteRssnr = ints[10];
-                lteCqi = ints[11];
-            } else {
-                loge("Bogus signal strength response");
-                rssi = 99;
-            }
-            synchronized(mCellInfo) {
-                mSignalStrength.initialize(rssi, -1, -1, -1,
-                        -1, -1, -1, lteSignalStrength, lteRsrp, lteRsrq, lteRssnr, lteCqi, true);
-            }
-        }
-
-        notifySignalStrength();
-    }
-
-    /**
-=======
->>>>>>> 616b281b
      * Set restricted state based on the OnRestrictedStateChanged notification
      * If any voice or packet restricted state changes, trigger a UI
      * notification and notify registrants when sim is ready.
