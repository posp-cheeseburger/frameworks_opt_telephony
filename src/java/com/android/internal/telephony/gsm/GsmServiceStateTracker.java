/*
 * Copyright (C) 2006 The Android Open Source Project
 *
 * Licensed under the Apache License, Version 2.0 (the "License");
 * you may not use this file except in compliance with the License.
 * You may obtain a copy of the License at
 *
 *      http://www.apache.org/licenses/LICENSE-2.0
 *
 * Unless required by applicable law or agreed to in writing, software
 * distributed under the License is distributed on an "AS IS" BASIS,
 * WITHOUT WARRANTIES OR CONDITIONS OF ANY KIND, either express or implied.
 * See the License for the specific language governing permissions and
 * limitations under the License.
 */

package com.android.internal.telephony.gsm;

import android.app.AlarmManager;
import android.app.Notification;
import android.app.NotificationManager;
import android.app.PendingIntent;
import android.content.BroadcastReceiver;
import android.content.ContentResolver;
import android.content.Context;
import android.content.Intent;
import android.content.IntentFilter;
import android.content.res.Resources;
import android.database.ContentObserver;
import android.os.AsyncResult;
import android.os.Build;
import android.os.Handler;
import android.os.Message;
import android.os.PowerManager;
import android.os.SystemClock;
import android.os.SystemProperties;
import android.os.UserHandle;
import android.provider.Settings;
import android.provider.Settings.SettingNotFoundException;
import android.telephony.CellInfoGsm;
import android.telephony.Rlog;
import android.telephony.ServiceState;
import android.telephony.SignalStrength;
import android.telephony.gsm.GsmCellLocation;
import android.text.TextUtils;
import android.util.EventLog;
import android.util.TimeUtils;

import com.android.internal.telephony.CommandException;
import com.android.internal.telephony.CommandsInterface;
import com.android.internal.telephony.EventLogTags;
import com.android.internal.telephony.MccTable;
import com.android.internal.telephony.Phone;
import com.android.internal.telephony.RILConstants;
import com.android.internal.telephony.RestrictedState;
import com.android.internal.telephony.ServiceStateTracker;
import com.android.internal.telephony.TelephonyIntents;
import com.android.internal.telephony.TelephonyProperties;
import com.android.internal.telephony.dataconnection.DcTrackerBase;
import com.android.internal.telephony.uicc.IccCardApplicationStatus.AppState;
import com.android.internal.telephony.uicc.IccRecords;
import com.android.internal.telephony.uicc.SIMRecords;
import com.android.internal.telephony.uicc.UiccCardApplication;
import com.android.internal.telephony.uicc.UiccController;

import java.io.FileDescriptor;
import java.io.PrintWriter;
import java.util.ArrayList;
import java.util.Arrays;
import java.util.Calendar;
import java.util.Date;
import java.util.TimeZone;

/**
 * {@hide}
 */
final class GsmServiceStateTracker extends ServiceStateTracker {
    private static final String LOG_TAG = "GsmSST";
    private static final boolean VDBG = false;

    GSMPhone mPhone;
    GsmCellLocation mCellLoc;
    GsmCellLocation mNewCellLoc;
    int mPreferredNetworkType;

    private int mMaxDataCalls = 1;
    private int mNewMaxDataCalls = 1;
    private int mReasonDataDenied = -1;
    private int mNewReasonDataDenied = -1;

    /**
     * GSM roaming status solely based on TS 27.007 7.2 CREG. Only used by
     * handlePollStateResult to store CREG roaming result.
     */
    private boolean mGsmRoaming = false;

    /**
     * Data roaming status solely based on TS 27.007 10.1.19 CGREG. Only used by
     * handlePollStateResult to store CGREG roaming result.
     */
    private boolean mDataRoaming = false;

    /**
     * Mark when service state is in emergency call only mode
     */
    private boolean mEmergencyOnly = false;

    /**
     * Sometimes we get the NITZ time before we know what country we
     * are in. Keep the time zone information from the NITZ string so
     * we can fix the time zone once know the country.
     */
    private boolean mNeedFixZoneAfterNitz = false;
    private int mZoneOffset;
    private boolean mZoneDst;
    private long mZoneTime;
    private boolean mGotCountryCode = false;
    private ContentResolver mCr;

    /** Boolean is true is setTimeFromNITZString was called */
    private boolean mNitzUpdatedTime = false;

    String mSavedTimeZone;
    long mSavedTime;
    long mSavedAtTime;

    /** Started the recheck process after finding gprs should registered but not. */
    private boolean mStartedGprsRegCheck = false;

    /** Already sent the event-log for no gprs register. */
    private boolean mReportedGprsNoReg = false;

    /**
     * The Notification object given to the NotificationManager.
     */
    private Notification mNotification;

    /** Wake lock used while setting time of day. */
    private PowerManager.WakeLock mWakeLock;
    private static final String WAKELOCK_TAG = "ServiceStateTracker";

    /** Keep track of SPN display rules, so we only broadcast intent if something changes. */
    private String mCurSpn = null;
    private String mCurPlmn = null;
    private boolean mCurShowPlmn = false;
    private boolean mCurShowSpn = false;

    /** Notification type. */
    static final int PS_ENABLED = 1001;            // Access Control blocks data service
    static final int PS_DISABLED = 1002;           // Access Control enables data service
    static final int CS_ENABLED = 1003;            // Access Control blocks all voice/sms service
    static final int CS_DISABLED = 1004;           // Access Control enables all voice/sms service
    static final int CS_NORMAL_ENABLED = 1005;     // Access Control blocks normal voice/sms service
    static final int CS_EMERGENCY_ENABLED = 1006;  // Access Control blocks emergency call service

    /** Notification id. */
    static final int PS_NOTIFICATION = 888;  // Id to update and cancel PS restricted
    static final int CS_NOTIFICATION = 999;  // Id to update and cancel CS restricted

    private BroadcastReceiver mIntentReceiver = new BroadcastReceiver() {
        @Override
        public void onReceive(Context context, Intent intent) {
            if (intent.getAction().equals(Intent.ACTION_LOCALE_CHANGED)) {
                // update emergency string whenever locale changed
                updateSpnDisplay();
            }
        }
    };

    private ContentObserver mAutoTimeObserver = new ContentObserver(new Handler()) {
        @Override
        public void onChange(boolean selfChange) {
            Rlog.i("GsmServiceStateTracker", "Auto time state changed");
            revertToNitzTime();
        }
    };

    private ContentObserver mAutoTimeZoneObserver = new ContentObserver(new Handler()) {
        @Override
        public void onChange(boolean selfChange) {
            Rlog.i("GsmServiceStateTracker", "Auto time zone state changed");
            revertToNitzTimeZone();
        }
    };

    public GsmServiceStateTracker(GSMPhone phone) {
        super(phone, phone.mCi, new CellInfoGsm());

        mPhone = phone;
        mCellLoc = new GsmCellLocation();
        mNewCellLoc = new GsmCellLocation();

        PowerManager powerManager =
                (PowerManager)phone.getContext().getSystemService(Context.POWER_SERVICE);
        mWakeLock = powerManager.newWakeLock(PowerManager.PARTIAL_WAKE_LOCK, WAKELOCK_TAG);

        mCi.registerForAvailable(this, EVENT_RADIO_AVAILABLE, null);
        mCi.registerForRadioStateChanged(this, EVENT_RADIO_STATE_CHANGED, null);

        mCi.registerForVoiceNetworkStateChanged(this, EVENT_NETWORK_STATE_CHANGED, null);
        mCi.setOnNITZTime(this, EVENT_NITZ_TIME, null);
        mCi.setOnRestrictedStateChanged(this, EVENT_RESTRICTED_STATE_CHANGED, null);

        // system setting property AIRPLANE_MODE_ON is set in Settings.
        int airplaneMode = Settings.Global.getInt(
                phone.getContext().getContentResolver(),
                Settings.Global.AIRPLANE_MODE_ON, 0);
        mDesiredPowerState = ! (airplaneMode > 0);

        mCr = phone.getContext().getContentResolver();
        mCr.registerContentObserver(
                Settings.Global.getUriFor(Settings.Global.AUTO_TIME), true,
                mAutoTimeObserver);
        mCr.registerContentObserver(
                Settings.Global.getUriFor(Settings.Global.AUTO_TIME_ZONE), true,
                mAutoTimeZoneObserver);

        setSignalStrengthDefaultValues();

        // Monitor locale change
        IntentFilter filter = new IntentFilter();
        filter.addAction(Intent.ACTION_LOCALE_CHANGED);
        phone.getContext().registerReceiver(mIntentReceiver, filter);

        // Gsm doesn't support OTASP so its not needed
        phone.notifyOtaspChanged(OTASP_NOT_NEEDED);
    }

    @Override
    public void dispose() {
        checkCorrectThread();
        // Unregister for all events.
        mCi.unregisterForAvailable(this);
        mCi.unregisterForRadioStateChanged(this);
        mCi.unregisterForVoiceNetworkStateChanged(this);
        if (mUiccApplcation != null) {mUiccApplcation.unregisterForReady(this);}
        if (mIccRecords != null) {mIccRecords.unregisterForRecordsLoaded(this);}
        mCi.unSetOnRestrictedStateChanged(this);
        mCi.unSetOnNITZTime(this);
        mCr.unregisterContentObserver(mAutoTimeObserver);
        mCr.unregisterContentObserver(mAutoTimeZoneObserver);
        mPhone.getContext().unregisterReceiver(mIntentReceiver);
        super.dispose();
    }

    @Override
    protected void finalize() {
        if(DBG) log("finalize");
    }

    @Override
    protected Phone getPhone() {
        return mPhone;
    }

    @Override
    public void handleMessage (Message msg) {
        AsyncResult ar;
        int[] ints;
        String[] strings;
        Message message;

        if (!mPhone.mIsTheCurrentActivePhone) {
            Rlog.e(LOG_TAG, "Received message " + msg +
                    "[" + msg.what + "] while being destroyed. Ignoring.");
            return;
        }
        switch (msg.what) {
            case EVENT_RADIO_AVAILABLE:
                //this is unnecessary
                //setPowerStateToDesired();
                break;

            case EVENT_SIM_READY:
                // Set the network type, in case the radio does not restore it.
                mCi.setCurrentPreferredNetworkType();

                boolean skipRestoringSelection = mPhone.getContext().getResources().getBoolean(
                        com.android.internal.R.bool.skip_restoring_network_selection);

                if (!skipRestoringSelection) {
                    // restore the previous network selection.
                    mPhone.restoreSavedNetworkSelection(null);
                }
                pollState();
                // Signal strength polling stops when radio is off
                queueNextSignalStrengthPoll();
                break;

            case EVENT_RADIO_STATE_CHANGED:
                // This will do nothing in the radio not
                // available case
                setPowerStateToDesired();
                pollState();
                break;

            case EVENT_NETWORK_STATE_CHANGED:
                pollState();
                break;

            case EVENT_GET_SIGNAL_STRENGTH:
                // This callback is called when signal strength is polled
                // all by itself

                if (!(mCi.getRadioState().isOn())) {
                    // Polling will continue when radio turns back on
                    return;
                }
                ar = (AsyncResult) msg.obj;
                onSignalStrengthResult(ar, true);
                queueNextSignalStrengthPoll();

                break;

            case EVENT_GET_LOC_DONE:
                ar = (AsyncResult) msg.obj;

                if (ar.exception == null) {
                    String states[] = (String[])ar.result;
                    int lac = -1;
                    int cid = -1;
                    if (states.length >= 3) {
                        try {
                            if (states[1] != null && states[1].length() > 0) {
                                lac = Integer.parseInt(states[1], 16);
                            }
                            if (states[2] != null && states[2].length() > 0) {
                                cid = Integer.parseInt(states[2], 16);
                            }
                        } catch (NumberFormatException ex) {
                            Rlog.w(LOG_TAG, "error parsing location: " + ex);
                        }
                    }
                    mCellLoc.setLacAndCid(lac, cid);
                    mPhone.notifyLocationChanged();
                }

                // Release any temporary cell lock, which could have been
                // acquired to allow a single-shot location update.
                disableSingleLocationUpdate();
                break;

            case EVENT_POLL_STATE_REGISTRATION:
            case EVENT_POLL_STATE_GPRS:
            case EVENT_POLL_STATE_OPERATOR:
            case EVENT_POLL_STATE_NETWORK_SELECTION_MODE:
                ar = (AsyncResult) msg.obj;

                handlePollStateResult(msg.what, ar);
                break;

            case EVENT_POLL_SIGNAL_STRENGTH:
                // Just poll signal strength...not part of pollState()

                mCi.getSignalStrength(obtainMessage(EVENT_GET_SIGNAL_STRENGTH));
                break;

            case EVENT_NITZ_TIME:
                ar = (AsyncResult) msg.obj;

                String nitzString = (String)((Object[])ar.result)[0];
                long nitzReceiveTime = ((Long)((Object[])ar.result)[1]).longValue();

                setTimeFromNITZString(nitzString, nitzReceiveTime);
                break;

            case EVENT_SIGNAL_STRENGTH_UPDATE:
                // This is a notification from
                // CommandsInterface.setOnSignalStrengthUpdate

                ar = (AsyncResult) msg.obj;

                // The radio is telling us about signal strength changes
                // we don't have to ask it
                mDontPollSignalStrength = true;

                onSignalStrengthResult(ar, true);
                break;

            case EVENT_SIM_RECORDS_LOADED:
                updateSpnDisplay();
                break;

            case EVENT_LOCATION_UPDATES_ENABLED:
                ar = (AsyncResult) msg.obj;

                if (ar.exception == null) {
                    mCi.getVoiceRegistrationState(obtainMessage(EVENT_GET_LOC_DONE, null));
                }
                break;

            case EVENT_SET_PREFERRED_NETWORK_TYPE:
                ar = (AsyncResult) msg.obj;
                // Don't care the result, only use for dereg network (COPS=2)
                message = obtainMessage(EVENT_RESET_PREFERRED_NETWORK_TYPE, ar.userObj);
                mCi.setPreferredNetworkType(mPreferredNetworkType, message);
                break;

            case EVENT_RESET_PREFERRED_NETWORK_TYPE:
                ar = (AsyncResult) msg.obj;
                if (ar.userObj != null) {
                    AsyncResult.forMessage(((Message) ar.userObj)).exception
                            = ar.exception;
                    ((Message) ar.userObj).sendToTarget();
                }
                break;

            case EVENT_GET_PREFERRED_NETWORK_TYPE:
                ar = (AsyncResult) msg.obj;

                if (ar.exception == null) {
                    mPreferredNetworkType = ((int[])ar.result)[0];
                } else {
                    mPreferredNetworkType = RILConstants.NETWORK_MODE_GLOBAL;
                }

                message = obtainMessage(EVENT_SET_PREFERRED_NETWORK_TYPE, ar.userObj);
                int toggledNetworkType = RILConstants.NETWORK_MODE_GLOBAL;

                mCi.setPreferredNetworkType(toggledNetworkType, message);
                break;

            case EVENT_CHECK_REPORT_GPRS:
                if (mSS != null && !isGprsConsistent(mSS.getDataRegState(), mSS.getVoiceRegState())) {

                    // Can't register data service while voice service is ok
                    // i.e. CREG is ok while CGREG is not
                    // possible a network or baseband side error
                    GsmCellLocation loc = ((GsmCellLocation)mPhone.getCellLocation());
                    EventLog.writeEvent(EventLogTags.DATA_NETWORK_REGISTRATION_FAIL,
                            mSS.getOperatorNumeric(), loc != null ? loc.getCid() : -1);
                    mReportedGprsNoReg = true;
                }
                mStartedGprsRegCheck = false;
                break;

            case EVENT_RESTRICTED_STATE_CHANGED:
                // This is a notification from
                // CommandsInterface.setOnRestrictedStateChanged

                if (DBG) log("EVENT_RESTRICTED_STATE_CHANGED");

                ar = (AsyncResult) msg.obj;

                onRestrictedStateChanged(ar);
                break;

            default:
                super.handleMessage(msg);
            break;
        }
    }

    @Override
    protected void setPowerStateToDesired() {
        // If we want it on and it's off, turn it on
        if (mDesiredPowerState
            && mCi.getRadioState() == CommandsInterface.RadioState.RADIO_OFF) {
            mCi.setRadioPower(true, null);
        } else if (!mDesiredPowerState && mCi.getRadioState().isOn()) {
            // If it's on and available and we want it off gracefully
            DcTrackerBase dcTracker = mPhone.mDcTracker;
            powerOffRadioSafely(dcTracker);
        } // Otherwise, we're in the desired state
    }

    @Override
    protected void hangupAndPowerOff() {
        // hang up all active voice calls
        if (mPhone.isInCall()) {
            mPhone.mCT.mRingingCall.hangupIfAlive();
            mPhone.mCT.mBackgroundCall.hangupIfAlive();
            mPhone.mCT.mForegroundCall.hangupIfAlive();
        }

        mCi.setRadioPower(false, null);
    }

    @Override
    protected void updateSpnDisplay() {
        // The values of plmn/showPlmn change in different scenarios.
        // 1) No service but emergency call allowed -> expected
        //    to show "Emergency call only"
        //    EXTRA_SHOW_PLMN = true
        //    EXTRA_PLMN = "Emergency call only"

        // 2) No service at all --> expected to show "No service"
        //    EXTRA_SHOW_PLMN = true
        //    EXTRA_PLMN = "No service"

        // 3) Normal operation in either home or roaming service
        //    EXTRA_SHOW_PLMN = depending on IccRecords rule
        //    EXTRA_PLMN = plmn

        // 4) No service due to power off, aka airplane mode
        //    EXTRA_SHOW_PLMN = false
        //    EXTRA_PLMN = null

        IccRecords iccRecords = mIccRecords;
        String plmn = null;
        boolean showPlmn = false;
        int rule = (iccRecords != null) ? iccRecords.getDisplayRule(mSS.getOperatorNumeric()) : 0;
        if (mSS.getVoiceRegState() == ServiceState.STATE_OUT_OF_SERVICE
                || mSS.getVoiceRegState() == ServiceState.STATE_EMERGENCY_ONLY) {
            showPlmn = true;
            if (mEmergencyOnly) {
                // No service but emergency call allowed
                plmn = Resources.getSystem().
                        getText(com.android.internal.R.string.emergency_calls_only).toString();
            } else {
                // No service at all
                plmn = Resources.getSystem().
                        getText(com.android.internal.R.string.lockscreen_carrier_default).toString();
            }
            if (DBG) log("updateSpnDisplay: radio is on but out " +
                    "of service, set plmn='" + plmn + "'");
        } else if (mSS.getVoiceRegState() == ServiceState.STATE_IN_SERVICE) {
            // In either home or roaming service
            plmn = mSS.getOperatorAlphaLong();
            showPlmn = !TextUtils.isEmpty(plmn) &&
                    ((rule & SIMRecords.SPN_RULE_SHOW_PLMN)
                            == SIMRecords.SPN_RULE_SHOW_PLMN);
        } else {
            // Power off state, such as airplane mode
            if (DBG) log("updateSpnDisplay: radio is off w/ showPlmn="
                    + showPlmn + " plmn=" + plmn);
        }

        // The value of spn/showSpn are same in different scenarios.
        //    EXTRA_SHOW_SPN = depending on IccRecords rule
        //    EXTRA_SPN = spn
        String spn = (iccRecords != null) ? iccRecords.getServiceProviderName() : "";
        boolean showSpn = !TextUtils.isEmpty(spn)
                && ((rule & SIMRecords.SPN_RULE_SHOW_SPN)
                        == SIMRecords.SPN_RULE_SHOW_SPN);

        // Update SPN_STRINGS_UPDATED_ACTION IFF any value changes
        if (showPlmn != mCurShowPlmn
                || showSpn != mCurShowSpn
                || !TextUtils.equals(spn, mCurSpn)
                || !TextUtils.equals(plmn, mCurPlmn)) {
            if (DBG) {
                log(String.format("updateSpnDisplay: changed" +
                        " sending intent rule=" + rule +
                        " showPlmn='%b' plmn='%s' showSpn='%b' spn='%s'",
                        showPlmn, plmn, showSpn, spn));
            }
            Intent intent = new Intent(TelephonyIntents.SPN_STRINGS_UPDATED_ACTION);
            intent.addFlags(Intent.FLAG_RECEIVER_REPLACE_PENDING);
            intent.putExtra(TelephonyIntents.EXTRA_SHOW_SPN, showSpn);
            intent.putExtra(TelephonyIntents.EXTRA_SPN, spn);
            intent.putExtra(TelephonyIntents.EXTRA_SHOW_PLMN, showPlmn);
            intent.putExtra(TelephonyIntents.EXTRA_PLMN, plmn);
            mPhone.getContext().sendStickyBroadcastAsUser(intent, UserHandle.ALL);
        }

        mCurShowSpn = showSpn;
        mCurShowPlmn = showPlmn;
        mCurSpn = spn;
        mCurPlmn = plmn;
    }

    /**
     * Handle the result of one of the pollState()-related requests
     */
    @Override
    protected void handlePollStateResult (int what, AsyncResult ar) {
        int ints[];
        String states[];

        // Ignore stale requests from last poll
        if (ar.userObj != mPollingContext) return;

        if (ar.exception != null) {
            CommandException.Error err=null;

            if (ar.exception instanceof CommandException) {
                err = ((CommandException)(ar.exception)).getCommandError();
            }

            if (err == CommandException.Error.RADIO_NOT_AVAILABLE) {
                // Radio has crashed or turned off
                cancelPollState();
                return;
            }

            if (!mCi.getRadioState().isOn()) {
                // Radio has crashed or turned off
                cancelPollState();
                return;
            }

            if (err != CommandException.Error.OP_NOT_ALLOWED_BEFORE_REG_NW) {
                loge("RIL implementation has returned an error where it must succeed" +
                        ar.exception);
            }
        } else try {
            switch (what) {
                case EVENT_POLL_STATE_REGISTRATION: {
                    states = (String[])ar.result;
                    int lac = -1;
                    int cid = -1;
                    int type = ServiceState.RIL_RADIO_TECHNOLOGY_UNKNOWN;
                    int regState = ServiceState.RIL_REG_STATE_UNKNOWN;
                    int reasonRegStateDenied = -1;
                    int psc = -1;
                    if (states.length > 0) {
                        try {
                            regState = Integer.parseInt(states[0]);
                            if (states.length >= 3) {
                                if (states[1] != null && states[1].length() > 0) {
                                    lac = Integer.parseInt(states[1], 16);
                                }
                                if (states[2] != null && states[2].length() > 0) {
                                    cid = Integer.parseInt(states[2], 16);
                                }

                                // states[3] (if present) is the current radio technology
                                if (states.length >= 4 && states[3] != null) {
                                    type = Integer.parseInt(states[3]);
                                }
                            }
                            if (states.length > 14) {
                                if (states[14] != null && states[14].length() > 0) {
                                    psc = Integer.parseInt(states[14], 16);
                                }
                            }
                        } catch (NumberFormatException ex) {
                            loge("error parsing RegistrationState: " + ex);
                        }
                    }

                    mGsmRoaming = regCodeIsRoaming(regState);
                    mNewSS.setState(regCodeToServiceState(regState));
                    mNewSS.setRilVoiceRadioTechnology(type);

                    if (regState == ServiceState.RIL_REG_STATE_DENIED_EMERGENCY_CALL_ENABLED
                         || regState == ServiceState.RIL_REG_STATE_NOT_REG_EMERGENCY_CALL_ENABLED
                         || regState == ServiceState.RIL_REG_STATE_SEARCHING_EMERGENCY_CALL_ENABLED
                         || regState == ServiceState.RIL_REG_STATE_UNKNOWN_EMERGENCY_CALL_ENABLED) {
                        mEmergencyOnly = true;
                    } else {
                        mEmergencyOnly = false;
                    }

                    // LAC and CID are -1 if not avail
                    mNewCellLoc.setLacAndCid(lac, cid);
                    mNewCellLoc.setPsc(psc);
                    break;
                }

                case EVENT_POLL_STATE_GPRS: {
                    states = (String[])ar.result;

                    int type = 0;
                    int regState = ServiceState.RIL_REG_STATE_UNKNOWN;
                    mNewReasonDataDenied = -1;
                    mNewMaxDataCalls = 1;
                    if (states.length > 0) {
                        try {
                            regState = Integer.parseInt(states[0]);

                            // states[3] (if present) is the current radio technology
                            if (states.length >= 4 && states[3] != null) {
                                type = Integer.parseInt(states[3]);
                            }
                            if ((states.length >= 5 ) &&
                                    (regState == ServiceState.RIL_REG_STATE_DENIED)) {
                                mNewReasonDataDenied = Integer.parseInt(states[4]);
                            }
                            if (states.length >= 6) {
                                mNewMaxDataCalls = Integer.parseInt(states[5]);
                            }
                        } catch (NumberFormatException ex) {
                            loge("error parsing GprsRegistrationState: " + ex);
                        }
                    }
                    int dataRegState = regCodeToServiceState(regState);
                    mNewSS.setDataRegState(dataRegState);
                    mDataRoaming = regCodeIsRoaming(regState);
                    mNewSS.setRilDataRadioTechnology(type);
                    if (DBG) {
                        log("handlPollStateResultMessage: GsmSST setDataRegState=" + dataRegState
                                + " regState=" + regState
                                + " dataRadioTechnology=" + type);
                    }
                    break;
                }

                case EVENT_POLL_STATE_OPERATOR: {
                    String opNames[] = (String[])ar.result;

                    if (opNames != null && opNames.length >= 3) {
                         mNewSS.setOperatorName (opNames[0], opNames[1], opNames[2]);
                    }
                    break;
                }

                case EVENT_POLL_STATE_NETWORK_SELECTION_MODE: {
                    ints = (int[])ar.result;
                    mNewSS.setIsManualSelection(ints[0] == 1);
                    break;
                }
            }

        } catch (RuntimeException ex) {
            loge("Exception while polling service state. Probably malformed RIL response." + ex);
        }

        mPollingContext[0]--;

        if (mPollingContext[0] == 0) {
            /**
             *  Since the roaming states of gsm service (from +CREG) and
             *  data service (from +CGREG) could be different, the new SS
             *  is set roaming while either one is roaming.
             *
             *  There is an exception for the above rule. The new SS is not set
             *  as roaming while gsm service reports roaming but indeed it is
             *  not roaming between operators.
             */
            boolean roaming = (mGsmRoaming || mDataRoaming);
            if (mGsmRoaming && !isRoamingBetweenOperators(mGsmRoaming, mNewSS)) {
                roaming = false;
            }
            mNewSS.setRoaming(roaming);
            mNewSS.setEmergencyOnly(mEmergencyOnly);
            pollStateDone();
        }
    }

    private void setSignalStrengthDefaultValues() {
        mSignalStrength = new SignalStrength(true);
    }

    /**
     * A complete "service state" from our perspective is
     * composed of a handful of separate requests to the radio.
     *
     * We make all of these requests at once, but then abandon them
     * and start over again if the radio notifies us that some
     * event has changed
     */
    private void pollState() {
        mPollingContext = new int[1];
        mPollingContext[0] = 0;

        switch (mCi.getRadioState()) {
            case RADIO_UNAVAILABLE:
                mNewSS.setStateOutOfService();
                mNewCellLoc.setStateInvalid();
                setSignalStrengthDefaultValues();
                mGotCountryCode = false;
                mNitzUpdatedTime = false;
                pollStateDone();
            break;

            case RADIO_OFF:
                mNewSS.setStateOff();
                mNewCellLoc.setStateInvalid();
                setSignalStrengthDefaultValues();
                mGotCountryCode = false;
                mNitzUpdatedTime = false;
                pollStateDone();
            break;

            default:
                // Issue all poll-related commands at once
                // then count down the responses, which
                // are allowed to arrive out-of-order

                mPollingContext[0]++;
                mCi.getOperator(
                    obtainMessage(
                        EVENT_POLL_STATE_OPERATOR, mPollingContext));

                mPollingContext[0]++;
                mCi.getDataRegistrationState(
                    obtainMessage(
                        EVENT_POLL_STATE_GPRS, mPollingContext));

                mPollingContext[0]++;
                mCi.getVoiceRegistrationState(
                    obtainMessage(
                        EVENT_POLL_STATE_REGISTRATION, mPollingContext));

                mPollingContext[0]++;
                mCi.getNetworkSelectionMode(
                    obtainMessage(
                        EVENT_POLL_STATE_NETWORK_SELECTION_MODE, mPollingContext));
            break;
        }
    }

    private void pollStateDone() {
        if (DBG) {
            log("Poll ServiceState done: " +
                " oldSS=[" + mSS + "] newSS=[" + mNewSS + "]" +
                " oldMaxDataCalls=" + mMaxDataCalls +
                " mNewMaxDataCalls=" + mNewMaxDataCalls +
                " oldReasonDataDenied=" + mReasonDataDenied +
                " mNewReasonDataDenied=" + mNewReasonDataDenied);
        }

        if (Build.IS_DEBUGGABLE && SystemProperties.getBoolean(PROP_FORCE_ROAMING, false)) {
            mNewSS.setRoaming(true);
        }

        useDataRegStateForDataOnlyDevices();

        boolean hasRegistered =
            mSS.getVoiceRegState() != ServiceState.STATE_IN_SERVICE
            && mNewSS.getVoiceRegState() == ServiceState.STATE_IN_SERVICE;

        boolean hasDeregistered =
            mSS.getVoiceRegState() == ServiceState.STATE_IN_SERVICE
            && mNewSS.getVoiceRegState() != ServiceState.STATE_IN_SERVICE;

        boolean hasGprsAttached =
                mSS.getDataRegState() != ServiceState.STATE_IN_SERVICE
                && mNewSS.getDataRegState() == ServiceState.STATE_IN_SERVICE;

        boolean hasGprsDetached =
                mSS.getDataRegState() == ServiceState.STATE_IN_SERVICE
                && mNewSS.getDataRegState() != ServiceState.STATE_IN_SERVICE;

        boolean hasDataRegStateChanged =
                mSS.getDataRegState() != mNewSS.getDataRegState();

        boolean hasVoiceRegStateChanged =
                mSS.getVoiceRegState() != mNewSS.getVoiceRegState();

        boolean hasRilVoiceRadioTechnologyChanged =
                mSS.getRilVoiceRadioTechnology() != mNewSS.getRilVoiceRadioTechnology();

        boolean hasRilDataRadioTechnologyChanged =
                mSS.getRilDataRadioTechnology() != mNewSS.getRilDataRadioTechnology();

        boolean hasChanged = !mNewSS.equals(mSS);

        boolean hasRoamingOn = !mSS.getRoaming() && mNewSS.getRoaming();

        boolean hasRoamingOff = mSS.getRoaming() && !mNewSS.getRoaming();

        boolean hasLocationChanged = !mNewCellLoc.equals(mCellLoc);

        // Add an event log when connection state changes
        if (hasVoiceRegStateChanged || hasDataRegStateChanged) {
            EventLog.writeEvent(EventLogTags.GSM_SERVICE_STATE_CHANGE,
                mSS.getVoiceRegState(), mSS.getDataRegState(),
                mNewSS.getVoiceRegState(), mNewSS.getDataRegState());
        }

        // Add an event log when network type switched
        // TODO: we may add filtering to reduce the event logged,
        // i.e. check preferred network setting, only switch to 2G, etc
        if (hasRilVoiceRadioTechnologyChanged) {
            int cid = -1;
            GsmCellLocation loc = mNewCellLoc;
            if (loc != null) cid = loc.getCid();
            // NOTE: this code was previously located after mSS and mNewSS are swapped, so
            // existing logs were incorrectly using the new state for "network_from"
            // and STATE_OUT_OF_SERVICE for "network_to". To avoid confusion, use a new log tag
            // to record the correct states.
            EventLog.writeEvent(EventLogTags.GSM_RAT_SWITCHED_NEW, cid,
                    mSS.getRilVoiceRadioTechnology(),
                    mNewSS.getRilVoiceRadioTechnology());
            if (DBG) {
                log("RAT switched "
                        + ServiceState.rilRadioTechnologyToString(mSS.getRilVoiceRadioTechnology())
                        + " -> "
                        + ServiceState.rilRadioTechnologyToString(
                                mNewSS.getRilVoiceRadioTechnology()) + " at cell " + cid);
            }
        }

        // swap mSS and mNewSS to put new state in mSS
        ServiceState tss = mSS;
        mSS = mNewSS;
        mNewSS = tss;
        // clean slate for next time
        mNewSS.setStateOutOfService();

        // swap mCellLoc and mNewCellLoc to put new state in mCellLoc
        GsmCellLocation tcl = mCellLoc;
        mCellLoc = mNewCellLoc;
        mNewCellLoc = tcl;

        mReasonDataDenied = mNewReasonDataDenied;
        mMaxDataCalls = mNewMaxDataCalls;

<<<<<<< HEAD
        if (hasRilVoiceRadioTechnologyChanged) {
=======
        mNewSS.setStateOutOfService(); // clean slate for next time

        if (hasRilDataRadioTechnologyChanged) {
>>>>>>> 08c0ce75
            mPhone.setSystemProperty(TelephonyProperties.PROPERTY_DATA_NETWORK_TYPE,
                    ServiceState.rilRadioTechnologyToString(mSS.getRilVoiceRadioTechnology()));
        }

        if (hasRegistered) {
            mNetworkAttachedRegistrants.notifyRegistrants();

            if (DBG) {
                log("pollStateDone: registering current mNitzUpdatedTime=" +
                        mNitzUpdatedTime + " changing to false");
            }
            mNitzUpdatedTime = false;
        }

        if (hasChanged) {
            String operatorNumeric;

            updateSpnDisplay();

            mPhone.setSystemProperty(TelephonyProperties.PROPERTY_OPERATOR_ALPHA,
                mSS.getOperatorAlphaLong());

            String prevOperatorNumeric =
                    SystemProperties.get(TelephonyProperties.PROPERTY_OPERATOR_NUMERIC, "");
            operatorNumeric = mSS.getOperatorNumeric();
            mPhone.setSystemProperty(TelephonyProperties.PROPERTY_OPERATOR_NUMERIC, operatorNumeric);

            if (operatorNumeric == null) {
                if (DBG) log("operatorNumeric is null");
                mPhone.setSystemProperty(TelephonyProperties.PROPERTY_OPERATOR_ISO_COUNTRY, "");
                mGotCountryCode = false;
                mNitzUpdatedTime = false;
            } else {
                String iso = "";
                String mcc = "";
                try{
                    mcc = operatorNumeric.substring(0, 3);
                    iso = MccTable.countryCodeForMcc(Integer.parseInt(mcc));
                } catch ( NumberFormatException ex){
                    loge("pollStateDone: countryCodeForMcc error" + ex);
                } catch ( StringIndexOutOfBoundsException ex) {
                    loge("pollStateDone: countryCodeForMcc error" + ex);
                }

                mPhone.setSystemProperty(TelephonyProperties.PROPERTY_OPERATOR_ISO_COUNTRY, iso);
                mGotCountryCode = true;

                TimeZone zone = null;

                if (!mNitzUpdatedTime && !mcc.equals("000") && !TextUtils.isEmpty(iso) &&
                        getAutoTimeZone()) {

                    // Test both paths if ignore nitz is true
                    boolean testOneUniqueOffsetPath = SystemProperties.getBoolean(
                                TelephonyProperties.PROPERTY_IGNORE_NITZ, false) &&
                                    ((SystemClock.uptimeMillis() & 1) == 0);

                    ArrayList<TimeZone> uniqueZones = TimeUtils.getTimeZonesWithUniqueOffsets(iso);
                    if ((uniqueZones.size() == 1) || testOneUniqueOffsetPath) {
                        zone = uniqueZones.get(0);
                        if (DBG) {
                           log("pollStateDone: no nitz but one TZ for iso-cc=" + iso +
                                   " with zone.getID=" + zone.getID() +
                                   " testOneUniqueOffsetPath=" + testOneUniqueOffsetPath);
                        }
                        setAndBroadcastNetworkSetTimeZone(zone.getID());
                    } else {
                        if (DBG) {
                            log("pollStateDone: there are " + uniqueZones.size() +
                                " unique offsets for iso-cc='" + iso +
                                " testOneUniqueOffsetPath=" + testOneUniqueOffsetPath +
                                "', do nothing");
                        }
                    }
                }

                if (shouldFixTimeZoneNow(mPhone, operatorNumeric, prevOperatorNumeric,
                        mNeedFixZoneAfterNitz)) {
                    // If the offset is (0, false) and the timezone property
                    // is set, use the timezone property rather than
                    // GMT.
                    String zoneName = SystemProperties.get(TIMEZONE_PROPERTY);
                    if (DBG) {
                        log("pollStateDone: fix time zone zoneName='" + zoneName +
                            "' mZoneOffset=" + mZoneOffset + " mZoneDst=" + mZoneDst +
                            " iso-cc='" + iso +
                            "' iso-cc-idx=" + Arrays.binarySearch(GMT_COUNTRY_CODES, iso));
                    }

                    // "(mZoneOffset == 0) && (mZoneDst == false) &&
                    //  (Arrays.binarySearch(GMT_COUNTRY_CODES, iso) < 0)"
                    // means that we received a NITZ string telling
                    // it is in GMT+0 w/ DST time zone
                    // BUT iso tells is NOT, e.g, a wrong NITZ reporting
                    // local time w/ 0 offset.
                    if ((mZoneOffset == 0) && (mZoneDst == false) &&
                        (zoneName != null) && (zoneName.length() > 0) &&
                        (Arrays.binarySearch(GMT_COUNTRY_CODES, iso) < 0)) {
                        zone = TimeZone.getDefault();
                        if (mNeedFixZoneAfterNitz) {
                            // For wrong NITZ reporting local time w/ 0 offset,
                            // need adjust time to reflect default timezone setting
                            long ctm = System.currentTimeMillis();
                            long tzOffset = zone.getOffset(ctm);
                            if (DBG) {
                                log("pollStateDone: tzOffset=" + tzOffset + " ltod=" +
                                        TimeUtils.logTimeOfDay(ctm));
                            }
                            if (getAutoTime()) {
                                long adj = ctm - tzOffset;
                                if (DBG) log("pollStateDone: adj ltod=" +
                                        TimeUtils.logTimeOfDay(adj));
                                setAndBroadcastNetworkSetTime(adj);
                            } else {
                                // Adjust the saved NITZ time to account for tzOffset.
                                mSavedTime = mSavedTime - tzOffset;
                            }
                        }
                        if (DBG) log("pollStateDone: using default TimeZone");
                    } else if (iso.equals("")){
                        // Country code not found.  This is likely a test network.
                        // Get a TimeZone based only on the NITZ parameters (best guess).
                        zone = getNitzTimeZone(mZoneOffset, mZoneDst, mZoneTime);
                        if (DBG) log("pollStateDone: using NITZ TimeZone");
                    } else {
                        zone = TimeUtils.getTimeZone(mZoneOffset, mZoneDst, mZoneTime, iso);
                        if (DBG) log("pollStateDone: using getTimeZone(off, dst, time, iso)");
                    }

                    mNeedFixZoneAfterNitz = false;

                    if (zone != null) {
                        log("pollStateDone: zone != null zone.getID=" + zone.getID());
                        if (getAutoTimeZone()) {
                            setAndBroadcastNetworkSetTimeZone(zone.getID());
                        }
                        saveNitzTimeZone(zone.getID());
                    } else {
                        log("pollStateDone: zone == null");
                    }
                }
            }

            mPhone.setSystemProperty(TelephonyProperties.PROPERTY_OPERATOR_ISROAMING,
                mSS.getRoaming() ? "true" : "false");

            mPhone.notifyServiceStateChanged(mSS);
        }

        if (hasGprsAttached) {
            mAttachedRegistrants.notifyRegistrants();
        }

        if (hasGprsDetached) {
            mDetachedRegistrants.notifyRegistrants();
        }

        if (hasDataRegStateChanged || hasRilDataRadioTechnologyChanged) {
            mPhone.notifyDataConnection(null);
        }

        if (hasRoamingOn) {
            mRoamingOnRegistrants.notifyRegistrants();
        }

        if (hasRoamingOff) {
            mRoamingOffRegistrants.notifyRegistrants();
        }

        if (hasLocationChanged) {
            mPhone.notifyLocationChanged();
        }

        if (! isGprsConsistent(mSS.getDataRegState(), mSS.getVoiceRegState())) {
            if (!mStartedGprsRegCheck && !mReportedGprsNoReg) {
                mStartedGprsRegCheck = true;

                int check_period = Settings.Global.getInt(
                        mPhone.getContext().getContentResolver(),
                        Settings.Global.GPRS_REGISTER_CHECK_PERIOD_MS,
                        DEFAULT_GPRS_CHECK_PERIOD_MILLIS);
                sendMessageDelayed(obtainMessage(EVENT_CHECK_REPORT_GPRS),
                        check_period);
            }
        } else {
            mReportedGprsNoReg = false;
        }
        // TODO: Add GsmCellIdenity updating, see CdmaLteServiceStateTracker.
    }

    /**
     * Check if GPRS got registered while voice is registered.
     *
     * @param dataRegState i.e. CGREG in GSM
     * @param voiceRegState i.e. CREG in GSM
     * @return false if device only register to voice but not gprs
     */
    private boolean isGprsConsistent(int dataRegState, int voiceRegState) {
        return !((voiceRegState == ServiceState.STATE_IN_SERVICE) &&
                (dataRegState != ServiceState.STATE_IN_SERVICE));
    }

    /**
     * Returns a TimeZone object based only on parameters from the NITZ string.
     */
    private TimeZone getNitzTimeZone(int offset, boolean dst, long when) {
        TimeZone guess = findTimeZone(offset, dst, when);
        if (guess == null) {
            // Couldn't find a proper timezone.  Perhaps the DST data is wrong.
            guess = findTimeZone(offset, !dst, when);
        }
        if (DBG) log("getNitzTimeZone returning " + (guess == null ? guess : guess.getID()));
        return guess;
    }

    private TimeZone findTimeZone(int offset, boolean dst, long when) {
        int rawOffset = offset;
        if (dst) {
            rawOffset -= 3600000;
        }
        String[] zones = TimeZone.getAvailableIDs(rawOffset);
        TimeZone guess = null;
        Date d = new Date(when);
        for (String zone : zones) {
            TimeZone tz = TimeZone.getTimeZone(zone);
            if (tz.getOffset(when) == offset &&
                tz.inDaylightTime(d) == dst) {
                guess = tz;
                break;
            }
        }

        return guess;
    }

    private void queueNextSignalStrengthPoll() {
        if (mDontPollSignalStrength) {
            // The radio is telling us about signal strength changes
            // we don't have to ask it
            return;
        }

        Message msg;

        msg = obtainMessage();
        msg.what = EVENT_POLL_SIGNAL_STRENGTH;

        long nextTime;

        // TODO Don't poll signal strength if screen is off
        sendMessageDelayed(msg, POLL_PERIOD_MILLIS);
    }

    /**
     * Set restricted state based on the OnRestrictedStateChanged notification
     * If any voice or packet restricted state changes, trigger a UI
     * notification and notify registrants when sim is ready.
     *
     * @param ar an int value of RIL_RESTRICTED_STATE_*
     */
    private void onRestrictedStateChanged(AsyncResult ar) {
        RestrictedState newRs = new RestrictedState();

        if (DBG) log("onRestrictedStateChanged: E rs "+ mRestrictedState);

        if (ar.exception == null) {
            int[] ints = (int[])ar.result;
            int state = ints[0];

            newRs.setCsEmergencyRestricted(
                    ((state & RILConstants.RIL_RESTRICTED_STATE_CS_EMERGENCY) != 0) ||
                    ((state & RILConstants.RIL_RESTRICTED_STATE_CS_ALL) != 0) );
            //ignore the normal call and data restricted state before SIM READY
            if (mUiccApplcation != null && mUiccApplcation.getState() == AppState.APPSTATE_READY) {
                newRs.setCsNormalRestricted(
                        ((state & RILConstants.RIL_RESTRICTED_STATE_CS_NORMAL) != 0) ||
                        ((state & RILConstants.RIL_RESTRICTED_STATE_CS_ALL) != 0) );
                newRs.setPsRestricted(
                        (state & RILConstants.RIL_RESTRICTED_STATE_PS_ALL)!= 0);
            }

            if (DBG) log("onRestrictedStateChanged: new rs "+ newRs);

            if (!mRestrictedState.isPsRestricted() && newRs.isPsRestricted()) {
                mPsRestrictEnabledRegistrants.notifyRegistrants();
                setNotification(PS_ENABLED);
            } else if (mRestrictedState.isPsRestricted() && !newRs.isPsRestricted()) {
                mPsRestrictDisabledRegistrants.notifyRegistrants();
                setNotification(PS_DISABLED);
            }

            /**
             * There are two kind of cs restriction, normal and emergency. So
             * there are 4 x 4 combinations in current and new restricted states
             * and we only need to notify when state is changed.
             */
            if (mRestrictedState.isCsRestricted()) {
                if (!newRs.isCsRestricted()) {
                    // remove all restriction
                    setNotification(CS_DISABLED);
                } else if (!newRs.isCsNormalRestricted()) {
                    // remove normal restriction
                    setNotification(CS_EMERGENCY_ENABLED);
                } else if (!newRs.isCsEmergencyRestricted()) {
                    // remove emergency restriction
                    setNotification(CS_NORMAL_ENABLED);
                }
            } else if (mRestrictedState.isCsEmergencyRestricted() &&
                    !mRestrictedState.isCsNormalRestricted()) {
                if (!newRs.isCsRestricted()) {
                    // remove all restriction
                    setNotification(CS_DISABLED);
                } else if (newRs.isCsRestricted()) {
                    // enable all restriction
                    setNotification(CS_ENABLED);
                } else if (newRs.isCsNormalRestricted()) {
                    // remove emergency restriction and enable normal restriction
                    setNotification(CS_NORMAL_ENABLED);
                }
            } else if (!mRestrictedState.isCsEmergencyRestricted() &&
                    mRestrictedState.isCsNormalRestricted()) {
                if (!newRs.isCsRestricted()) {
                    // remove all restriction
                    setNotification(CS_DISABLED);
                } else if (newRs.isCsRestricted()) {
                    // enable all restriction
                    setNotification(CS_ENABLED);
                } else if (newRs.isCsEmergencyRestricted()) {
                    // remove normal restriction and enable emergency restriction
                    setNotification(CS_EMERGENCY_ENABLED);
                }
            } else {
                if (newRs.isCsRestricted()) {
                    // enable all restriction
                    setNotification(CS_ENABLED);
                } else if (newRs.isCsEmergencyRestricted()) {
                    // enable emergency restriction
                    setNotification(CS_EMERGENCY_ENABLED);
                } else if (newRs.isCsNormalRestricted()) {
                    // enable normal restriction
                    setNotification(CS_NORMAL_ENABLED);
                }
            }

            mRestrictedState = newRs;
        }
        log("onRestrictedStateChanged: X rs "+ mRestrictedState);
    }

    /** code is registration state 0-5 from TS 27.007 7.2 */
    private int regCodeToServiceState(int code) {
        switch (code) {
            case 0:
            case 2: // 2 is "searching"
            case 3: // 3 is "registration denied"
            case 4: // 4 is "unknown" no vaild in current baseband
            case 10:// same as 0, but indicates that emergency call is possible.
            case 12:// same as 2, but indicates that emergency call is possible.
            case 13:// same as 3, but indicates that emergency call is possible.
            case 14:// same as 4, but indicates that emergency call is possible.
                return ServiceState.STATE_OUT_OF_SERVICE;

            case 1:
                return ServiceState.STATE_IN_SERVICE;

            case 5:
                // in service, roam
                return ServiceState.STATE_IN_SERVICE;

            default:
                loge("regCodeToServiceState: unexpected service state " + code);
                return ServiceState.STATE_OUT_OF_SERVICE;
        }
    }


    /**
     * code is registration state 0-5 from TS 27.007 7.2
     * returns true if registered roam, false otherwise
     */
    private boolean regCodeIsRoaming (int code) {
        return ServiceState.RIL_REG_STATE_ROAMING == code;
    }

    /**
     * Set roaming state when gsmRoaming is true and, if operator mcc is the
     * same as sim mcc, ons is different from spn
     * @param gsmRoaming TS 27.007 7.2 CREG registered roaming
     * @param s ServiceState hold current ons
     * @return true for roaming state set
     */
    private boolean isRoamingBetweenOperators(boolean gsmRoaming, ServiceState s) {
        String spn = SystemProperties.get(TelephonyProperties.PROPERTY_ICC_OPERATOR_ALPHA, "empty");

        String onsl = s.getOperatorAlphaLong();
        String onss = s.getOperatorAlphaShort();

        boolean equalsOnsl = onsl != null && spn.equals(onsl);
        boolean equalsOnss = onss != null && spn.equals(onss);

        String simNumeric = SystemProperties.get(
                TelephonyProperties.PROPERTY_ICC_OPERATOR_NUMERIC, "");
        String  operatorNumeric = s.getOperatorNumeric();

        boolean equalsMcc = true;
        try {
            equalsMcc = simNumeric.substring(0, 3).
                    equals(operatorNumeric.substring(0, 3));
        } catch (Exception e){
        }

        return gsmRoaming && !(equalsMcc && (equalsOnsl || equalsOnss));
    }

    /**
     * @return The current GPRS state. IN_SERVICE is the same as "attached"
     * and OUT_OF_SERVICE is the same as detached.
     */
    @Override
    public int getCurrentDataConnectionState() {
        return mSS.getDataRegState();
    }

    /**
     * @return true if phone is camping on a technology (eg UMTS)
     * that could support voice and data simultaneously.
     */
    @Override
    public boolean isConcurrentVoiceAndDataAllowed() {
        return (mSS.getRilVoiceRadioTechnology() >= ServiceState.RIL_RADIO_TECHNOLOGY_UMTS);
    }

    /**
     * nitzReceiveTime is time_t that the NITZ time was posted
     */
    private void setTimeFromNITZString (String nitz, long nitzReceiveTime) {
        // "yy/mm/dd,hh:mm:ss(+/-)tz"
        // tz is in number of quarter-hours

        long start = SystemClock.elapsedRealtime();
        if (DBG) {log("NITZ: " + nitz + "," + nitzReceiveTime +
                        " start=" + start + " delay=" + (start - nitzReceiveTime));
        }

        try {
            /* NITZ time (hour:min:sec) will be in UTC but it supplies the timezone
             * offset as well (which we won't worry about until later) */
            Calendar c = Calendar.getInstance(TimeZone.getTimeZone("GMT"));

            c.clear();
            c.set(Calendar.DST_OFFSET, 0);

            String[] nitzSubs = nitz.split("[/:,+-]");

            int year = 2000 + Integer.parseInt(nitzSubs[0]);
            c.set(Calendar.YEAR, year);

            // month is 0 based!
            int month = Integer.parseInt(nitzSubs[1]) - 1;
            c.set(Calendar.MONTH, month);

            int date = Integer.parseInt(nitzSubs[2]);
            c.set(Calendar.DATE, date);

            int hour = Integer.parseInt(nitzSubs[3]);
            c.set(Calendar.HOUR, hour);

            int minute = Integer.parseInt(nitzSubs[4]);
            c.set(Calendar.MINUTE, minute);

            int second = Integer.parseInt(nitzSubs[5]);
            c.set(Calendar.SECOND, second);

            boolean sign = (nitz.indexOf('-') == -1);

            int tzOffset = Integer.parseInt(nitzSubs[6]);

            int dst = (nitzSubs.length >= 8 ) ? Integer.parseInt(nitzSubs[7])
                                              : 0;

            // The zone offset received from NITZ is for current local time,
            // so DST correction is already applied.  Don't add it again.
            //
            // tzOffset += dst * 4;
            //
            // We could unapply it if we wanted the raw offset.

            tzOffset = (sign ? 1 : -1) * tzOffset * 15 * 60 * 1000;

            TimeZone    zone = null;

            // As a special extension, the Android emulator appends the name of
            // the host computer's timezone to the nitz string. this is zoneinfo
            // timezone name of the form Area!Location or Area!Location!SubLocation
            // so we need to convert the ! into /
            if (nitzSubs.length >= 9) {
                String  tzname = nitzSubs[8].replace('!','/');
                zone = TimeZone.getTimeZone( tzname );
            }

            String iso = SystemProperties.get(TelephonyProperties.PROPERTY_OPERATOR_ISO_COUNTRY);

            if (zone == null) {

                if (mGotCountryCode) {
                    if (iso != null && iso.length() > 0) {
                        zone = TimeUtils.getTimeZone(tzOffset, dst != 0,
                                c.getTimeInMillis(),
                                iso);
                    } else {
                        // We don't have a valid iso country code.  This is
                        // most likely because we're on a test network that's
                        // using a bogus MCC (eg, "001"), so get a TimeZone
                        // based only on the NITZ parameters.
                        zone = getNitzTimeZone(tzOffset, (dst != 0), c.getTimeInMillis());
                    }
                }
            }

            if ((zone == null) || (mZoneOffset != tzOffset) || (mZoneDst != (dst != 0))){
                // We got the time before the country or the zone has changed
                // so we don't know how to identify the DST rules yet.  Save
                // the information and hope to fix it up later.

                mNeedFixZoneAfterNitz = true;
                mZoneOffset  = tzOffset;
                mZoneDst     = dst != 0;
                mZoneTime    = c.getTimeInMillis();
            }

            if (zone != null) {
                if (getAutoTimeZone()) {
                    setAndBroadcastNetworkSetTimeZone(zone.getID());
                }
                saveNitzTimeZone(zone.getID());
            }

            String ignore = SystemProperties.get("gsm.ignore-nitz");
            if (ignore != null && ignore.equals("yes")) {
                log("NITZ: Not setting clock because gsm.ignore-nitz is set");
                return;
            }

            try {
                mWakeLock.acquire();

                if (getAutoTime()) {
                    long millisSinceNitzReceived
                            = SystemClock.elapsedRealtime() - nitzReceiveTime;

                    if (millisSinceNitzReceived < 0) {
                        // Sanity check: something is wrong
                        if (DBG) {
                            log("NITZ: not setting time, clock has rolled "
                                            + "backwards since NITZ time was received, "
                                            + nitz);
                        }
                        return;
                    }

                    if (millisSinceNitzReceived > Integer.MAX_VALUE) {
                        // If the time is this far off, something is wrong > 24 days!
                        if (DBG) {
                            log("NITZ: not setting time, processing has taken "
                                        + (millisSinceNitzReceived / (1000 * 60 * 60 * 24))
                                        + " days");
                        }
                        return;
                    }

                    // Note: with range checks above, cast to int is safe
                    c.add(Calendar.MILLISECOND, (int)millisSinceNitzReceived);

                    if (DBG) {
                        log("NITZ: Setting time of day to " + c.getTime()
                            + " NITZ receive delay(ms): " + millisSinceNitzReceived
                            + " gained(ms): "
                            + (c.getTimeInMillis() - System.currentTimeMillis())
                            + " from " + nitz);
                    }

                    setAndBroadcastNetworkSetTime(c.getTimeInMillis());
                    Rlog.i(LOG_TAG, "NITZ: after Setting time of day");
                }
                SystemProperties.set("gsm.nitz.time", String.valueOf(c.getTimeInMillis()));
                saveNitzTime(c.getTimeInMillis());
                if (VDBG) {
                    long end = SystemClock.elapsedRealtime();
                    log("NITZ: end=" + end + " dur=" + (end - start));
                }
                mNitzUpdatedTime = true;
            } finally {
                mWakeLock.release();
            }
        } catch (RuntimeException ex) {
            loge("NITZ: Parsing NITZ time " + nitz + " ex=" + ex);
        }
    }

    private boolean getAutoTime() {
        try {
            return Settings.Global.getInt(mPhone.getContext().getContentResolver(),
                    Settings.Global.AUTO_TIME) > 0;
        } catch (SettingNotFoundException snfe) {
            return true;
        }
    }

    private boolean getAutoTimeZone() {
        try {
            return Settings.Global.getInt(mPhone.getContext().getContentResolver(),
                    Settings.Global.AUTO_TIME_ZONE) > 0;
        } catch (SettingNotFoundException snfe) {
            return true;
        }
    }

    private void saveNitzTimeZone(String zoneId) {
        mSavedTimeZone = zoneId;
    }

    private void saveNitzTime(long time) {
        mSavedTime = time;
        mSavedAtTime = SystemClock.elapsedRealtime();
    }

    /**
     * Set the timezone and send out a sticky broadcast so the system can
     * determine if the timezone was set by the carrier.
     *
     * @param zoneId timezone set by carrier
     */
    private void setAndBroadcastNetworkSetTimeZone(String zoneId) {
        if (DBG) log("setAndBroadcastNetworkSetTimeZone: setTimeZone=" + zoneId);
        AlarmManager alarm =
            (AlarmManager) mPhone.getContext().getSystemService(Context.ALARM_SERVICE);
        alarm.setTimeZone(zoneId);
        Intent intent = new Intent(TelephonyIntents.ACTION_NETWORK_SET_TIMEZONE);
        intent.addFlags(Intent.FLAG_RECEIVER_REPLACE_PENDING);
        intent.putExtra("time-zone", zoneId);
        mPhone.getContext().sendStickyBroadcastAsUser(intent, UserHandle.ALL);
        if (DBG) {
            log("setAndBroadcastNetworkSetTimeZone: call alarm.setTimeZone and broadcast zoneId=" +
                zoneId);
        }
    }

    /**
     * Set the time and Send out a sticky broadcast so the system can determine
     * if the time was set by the carrier.
     *
     * @param time time set by network
     */
    private void setAndBroadcastNetworkSetTime(long time) {
        if (DBG) log("setAndBroadcastNetworkSetTime: time=" + time + "ms");
        SystemClock.setCurrentTimeMillis(time);
        Intent intent = new Intent(TelephonyIntents.ACTION_NETWORK_SET_TIME);
        intent.addFlags(Intent.FLAG_RECEIVER_REPLACE_PENDING);
        intent.putExtra("time", time);
        mPhone.getContext().sendStickyBroadcastAsUser(intent, UserHandle.ALL);
    }

    private void revertToNitzTime() {
        if (Settings.Global.getInt(mPhone.getContext().getContentResolver(),
                Settings.Global.AUTO_TIME, 0) == 0) {
            return;
        }
        if (DBG) {
            log("Reverting to NITZ Time: mSavedTime=" + mSavedTime
                + " mSavedAtTime=" + mSavedAtTime);
        }
        if (mSavedTime != 0 && mSavedAtTime != 0) {
            setAndBroadcastNetworkSetTime(mSavedTime
                    + (SystemClock.elapsedRealtime() - mSavedAtTime));
        }
    }

    private void revertToNitzTimeZone() {
        if (Settings.Global.getInt(mPhone.getContext().getContentResolver(),
                Settings.Global.AUTO_TIME_ZONE, 0) == 0) {
            return;
        }
        if (DBG) log("Reverting to NITZ TimeZone: tz='" + mSavedTimeZone);
        if (mSavedTimeZone != null) {
            setAndBroadcastNetworkSetTimeZone(mSavedTimeZone);
        }
    }

    /**
     * Post a notification to NotificationManager for restricted state
     *
     * @param notifyType is one state of PS/CS_*_ENABLE/DISABLE
     */
    private void setNotification(int notifyType) {

        if (DBG) log("setNotification: create notification " + notifyType);
        Context context = mPhone.getContext();

        mNotification = new Notification();
        mNotification.when = System.currentTimeMillis();
        mNotification.flags = Notification.FLAG_AUTO_CANCEL;
        mNotification.icon = com.android.internal.R.drawable.stat_sys_warning;
        Intent intent = new Intent();
        mNotification.contentIntent = PendingIntent
        .getActivity(context, 0, intent, PendingIntent.FLAG_CANCEL_CURRENT);

        CharSequence details = "";
        CharSequence title = context.getText(com.android.internal.R.string.RestrictedChangedTitle);
        int notificationId = CS_NOTIFICATION;

        switch (notifyType) {
        case PS_ENABLED:
            notificationId = PS_NOTIFICATION;
            details = context.getText(com.android.internal.R.string.RestrictedOnData);
            break;
        case PS_DISABLED:
            notificationId = PS_NOTIFICATION;
            break;
        case CS_ENABLED:
            details = context.getText(com.android.internal.R.string.RestrictedOnAllVoice);
            break;
        case CS_NORMAL_ENABLED:
            details = context.getText(com.android.internal.R.string.RestrictedOnNormal);
            break;
        case CS_EMERGENCY_ENABLED:
            details = context.getText(com.android.internal.R.string.RestrictedOnEmergency);
            break;
        case CS_DISABLED:
            // do nothing and cancel the notification later
            break;
        }

        if (DBG) log("setNotification: put notification " + title + " / " +details);
        mNotification.tickerText = title;
        mNotification.setLatestEventInfo(context, title, details,
                mNotification.contentIntent);

        NotificationManager notificationManager = (NotificationManager)
            context.getSystemService(Context.NOTIFICATION_SERVICE);

        if (notifyType == PS_DISABLED || notifyType == CS_DISABLED) {
            // cancel previous post notification
            notificationManager.cancel(notificationId);
        } else {
            // update restricted state notification
            notificationManager.notify(notificationId, mNotification);
        }
    }

    @Override
    protected void onUpdateIccAvailability() {
        if (mUiccController == null ) {
            return;
        }

        UiccCardApplication newUiccApplication =
                mUiccController.getUiccCardApplication(UiccController.APP_FAM_3GPP);

        if (mUiccApplcation != newUiccApplication) {
            if (mUiccApplcation != null) {
                log("Removing stale icc objects.");
                mUiccApplcation.unregisterForReady(this);
                if (mIccRecords != null) {
                    mIccRecords.unregisterForRecordsLoaded(this);
                }
                mIccRecords = null;
                mUiccApplcation = null;
            }
            if (newUiccApplication != null) {
                log("New card found");
                mUiccApplcation = newUiccApplication;
                mIccRecords = mUiccApplcation.getIccRecords();
                mUiccApplcation.registerForReady(this, EVENT_SIM_READY, null);
                if (mIccRecords != null) {
                    mIccRecords.registerForRecordsLoaded(this, EVENT_SIM_RECORDS_LOADED, null);
                }
            }
        }
    }
    @Override
    protected void log(String s) {
        Rlog.d(LOG_TAG, "[GsmSST] " + s);
    }

    @Override
    protected void loge(String s) {
        Rlog.e(LOG_TAG, "[GsmSST] " + s);
    }

    @Override
    public void dump(FileDescriptor fd, PrintWriter pw, String[] args) {
        pw.println("GsmServiceStateTracker extends:");
        super.dump(fd, pw, args);
        pw.println(" mPhone=" + mPhone);
        pw.println(" mSS=" + mSS);
        pw.println(" mNewSS=" + mNewSS);
        pw.println(" mCellLoc=" + mCellLoc);
        pw.println(" mNewCellLoc=" + mNewCellLoc);
        pw.println(" mPreferredNetworkType=" + mPreferredNetworkType);
        pw.println(" mMaxDataCalls=" + mMaxDataCalls);
        pw.println(" mNewMaxDataCalls=" + mNewMaxDataCalls);
        pw.println(" mReasonDataDenied=" + mReasonDataDenied);
        pw.println(" mNewReasonDataDenied=" + mNewReasonDataDenied);
        pw.println(" mGsmRoaming=" + mGsmRoaming);
        pw.println(" mDataRoaming=" + mDataRoaming);
        pw.println(" mEmergencyOnly=" + mEmergencyOnly);
        pw.println(" mNeedFixZoneAfterNitz=" + mNeedFixZoneAfterNitz);
        pw.println(" mZoneOffset=" + mZoneOffset);
        pw.println(" mZoneDst=" + mZoneDst);
        pw.println(" mZoneTime=" + mZoneTime);
        pw.println(" mGotCountryCode=" + mGotCountryCode);
        pw.println(" mNitzUpdatedTime=" + mNitzUpdatedTime);
        pw.println(" mSavedTimeZone=" + mSavedTimeZone);
        pw.println(" mSavedTime=" + mSavedTime);
        pw.println(" mSavedAtTime=" + mSavedAtTime);
        pw.println(" mStartedGprsRegCheck=" + mStartedGprsRegCheck);
        pw.println(" mReportedGprsNoReg=" + mReportedGprsNoReg);
        pw.println(" mNotification=" + mNotification);
        pw.println(" mWakeLock=" + mWakeLock);
        pw.println(" mCurSpn=" + mCurSpn);
        pw.println(" mCurShowSpn=" + mCurShowSpn);
        pw.println(" mCurPlmn=" + mCurPlmn);
        pw.println(" mCurShowPlmn=" + mCurShowPlmn);
    }
}<|MERGE_RESOLUTION|>--- conflicted
+++ resolved
@@ -889,13 +889,7 @@
         mReasonDataDenied = mNewReasonDataDenied;
         mMaxDataCalls = mNewMaxDataCalls;
 
-<<<<<<< HEAD
-        if (hasRilVoiceRadioTechnologyChanged) {
-=======
-        mNewSS.setStateOutOfService(); // clean slate for next time
-
         if (hasRilDataRadioTechnologyChanged) {
->>>>>>> 08c0ce75
             mPhone.setSystemProperty(TelephonyProperties.PROPERTY_DATA_NETWORK_TYPE,
                     ServiceState.rilRadioTechnologyToString(mSS.getRilVoiceRadioTechnology()));
         }
