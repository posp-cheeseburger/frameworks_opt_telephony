--- conflicted
+++ resolved
@@ -96,22 +96,7 @@
         } else {
             mLastSimState[phoneId] = simState;
         }
-<<<<<<< HEAD
-        // requires Java 7 for switch on string.
-        switch (simState) {
-            case IccCardConstants.INTENT_VALUE_ICC_ABSENT:
-            case IccCardConstants.INTENT_VALUE_ICC_CARD_IO_ERROR:
-            case IccCardConstants.INTENT_VALUE_ICC_CARD_RESTRICTED:
-                mHandler.sendMessage(mHandler.obtainMessage(EVENT_UNBIND, mBindings[phoneId]));
-                break;
-            case IccCardConstants.INTENT_VALUE_ICC_LOADED:
-            case IccCardConstants.INTENT_VALUE_ICC_LOCKED:
-                mHandler.sendMessage(mHandler.obtainMessage(EVENT_BIND, mBindings[phoneId]));
-                break;
-        }
-=======
         mHandler.sendMessage(mHandler.obtainMessage(EVENT_REBIND, mBindings[phoneId]));
->>>>>>> 40bb6ebd
     }
 
     private class AppBinding {
