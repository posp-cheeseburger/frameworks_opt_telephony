--- conflicted
+++ resolved
@@ -183,17 +183,12 @@
             Message response = mBaseHandler.obtainMessage(EVENT_UPDATE_DONE, status);
             AdnRecord oldAdn = new AdnRecord(oldTag, oldPhoneNumber);
             AdnRecord newAdn = new AdnRecord(newTag, newPhoneNumber);
-<<<<<<< HEAD
-            mAdnCache.updateAdnBySearch(efid, oldAdn, newAdn, pin2, response);
-            waitForResult(status);
-=======
-            if (adnCache != null) {
-                adnCache.updateAdnBySearch(efid, oldAdn, newAdn, pin2, response);
+            if (mAdnCache != null) {
+                mAdnCache.updateAdnBySearch(efid, oldAdn, newAdn, pin2, response);
                 waitForResult(status);
             } else {
                 loge("Failure while trying to update by search due to uninitialised adncache");
             }
->>>>>>> 903be2fc
         }
         return mSuccess;
     }
@@ -236,17 +231,12 @@
             AtomicBoolean status = new AtomicBoolean(false);
             Message response = mBaseHandler.obtainMessage(EVENT_UPDATE_DONE, status);
             AdnRecord newAdn = new AdnRecord(newTag, newPhoneNumber);
-<<<<<<< HEAD
-            mAdnCache.updateAdnByIndex(efid, newAdn, index, pin2, response);
-            waitForResult(status);
-=======
-            if (adnCache != null) {
-                adnCache.updateAdnByIndex(efid, newAdn, index, pin2, response);
+            if (mAdnCache != null) {
+                mAdnCache.updateAdnByIndex(efid, newAdn, index, pin2, response);
                 waitForResult(status);
             } else {
                 loge("Failure while trying to update by index due to uninitialised adncache");
             }
->>>>>>> 903be2fc
         }
         return mSuccess;
     }
@@ -289,17 +279,12 @@
             checkThread();
             AtomicBoolean status = new AtomicBoolean(false);
             Message response = mBaseHandler.obtainMessage(EVENT_LOAD_DONE, status);
-<<<<<<< HEAD
-            mAdnCache.requestLoadAllAdnLike(efid, mAdnCache.extensionEfForEf(efid), response);
-            waitForResult(status);
-=======
-            if (adnCache != null) {
-                adnCache.requestLoadAllAdnLike(efid, adnCache.extensionEfForEf(efid), response);
+            if (mAdnCache != null) {
+                mAdnCache.requestLoadAllAdnLike(efid, mAdnCache.extensionEfForEf(efid), response);
                 waitForResult(status);
             } else {
                 loge("Failure while trying to load from SIM due to uninitialised adncache");
             }
->>>>>>> 903be2fc
         }
         return mRecords;
     }
