/*
 * Copyright (C) 2012 The Android Open Source Project
 *
 * Licensed under the Apache License, Version 2.0 (the "License");
 * you may not use this file except in compliance with the License.
 * You may obtain a copy of the License at
 *
 *      http://www.apache.org/licenses/LICENSE-2.0
 *
 * Unless required by applicable law or agreed to in writing, software
 * distributed under the License is distributed on an "AS IS" BASIS,
 * WITHOUT WARRANTIES OR CONDITIONS OF ANY KIND, either express or implied.
 * See the License for the specific language governing permissions and
 * limitations under the License.
 */

package com.android.internal.telephony.cdma;

import com.android.internal.telephony.CommandException;
import com.android.internal.telephony.CommandsInterface;
import com.android.internal.telephony.DataConnectionTracker;
import com.android.internal.telephony.EventLogTags;
import com.android.internal.telephony.IccCardConstants;
import com.android.internal.telephony.MccTable;
import com.android.internal.telephony.PhoneConstants;
import com.android.internal.telephony.RILConstants;
import com.android.internal.telephony.Phone;
import com.android.internal.telephony.ServiceStateTracker;
import com.android.internal.telephony.TelephonyIntents;
import com.android.internal.telephony.TelephonyProperties;
import com.android.internal.telephony.UiccCard;
import com.android.internal.telephony.UiccCardApplication;
import com.android.internal.telephony.CommandsInterface.RadioState;
import com.android.internal.telephony.uicc.UiccController;

import android.app.AlarmManager;
import android.content.ContentResolver;
import android.content.Context;
import android.content.Intent;
import android.database.ContentObserver;
import android.os.AsyncResult;
import android.os.Handler;
import android.os.Message;
import android.os.PowerManager;
import android.os.Registrant;
import android.os.RegistrantList;
import android.os.SystemClock;
import android.os.SystemProperties;
import android.provider.Settings;
import android.provider.Settings.Secure;
import android.provider.Settings.SettingNotFoundException;
import android.telephony.CellInfo;
import android.telephony.CellInfoCdma;
import android.telephony.ServiceState;
import android.telephony.SignalStrength;
import android.telephony.cdma.CdmaCellLocation;
import android.text.TextUtils;
import android.util.EventLog;
import android.util.Log;
import android.util.TimeUtils;

import java.io.FileDescriptor;
import java.io.PrintWriter;
import java.util.Arrays;
import java.util.Calendar;
import java.util.Date;
import java.util.List;
import java.util.TimeZone;

/**
 * {@hide}
 */
public class CdmaServiceStateTracker extends ServiceStateTracker {
    static final String LOG_TAG = "CDMA";

    CDMAPhone phone;
    CdmaCellLocation cellLoc;
    CdmaCellLocation newCellLoc;

    // Min values used to by getOtasp()
    private static final String UNACTIVATED_MIN2_VALUE = "000000";
    private static final String UNACTIVATED_MIN_VALUE = "1111110111";

    // Current Otasp value
    int mCurrentOtaspMode = OTASP_UNINITIALIZED;

     /** if time between NITZ updates is less than mNitzUpdateSpacing the update may be ignored. */
    private static final int NITZ_UPDATE_SPACING_DEFAULT = 1000 * 60 * 10;
    private int mNitzUpdateSpacing = SystemProperties.getInt("ro.nitz_update_spacing",
            NITZ_UPDATE_SPACING_DEFAULT);

    /** If mNitzUpdateSpacing hasn't been exceeded but update is > mNitzUpdate do the update */
    private static final int NITZ_UPDATE_DIFF_DEFAULT = 2000;
    private int mNitzUpdateDiff = SystemProperties.getInt("ro.nitz_update_diff",
            NITZ_UPDATE_DIFF_DEFAULT);

    private boolean mCdmaRoaming = false;
    private int mRoamingIndicator;
    private boolean mIsInPrl;
    private int mDefaultRoamingIndicator;

    /**
     * Initially assume no data connection.
     */
    protected int mDataConnectionState = ServiceState.STATE_OUT_OF_SERVICE;
    protected int mNewDataConnectionState = ServiceState.STATE_OUT_OF_SERVICE;
    protected int mRegistrationState = -1;
    protected RegistrantList cdmaForSubscriptionInfoReadyRegistrants = new RegistrantList();

    /**
     * Sometimes we get the NITZ time before we know what country we
     * are in. Keep the time zone information from the NITZ string so
     * we can fix the time zone once know the country.
     */
    protected boolean mNeedFixZone = false;
    private int mZoneOffset;
    private boolean mZoneDst;
    private long mZoneTime;
    protected boolean mGotCountryCode = false;
    String mSavedTimeZone;
    long mSavedTime;
    long mSavedAtTime;

    /** Wake lock used while setting time of day. */
    private PowerManager.WakeLock mWakeLock;
    private static final String WAKELOCK_TAG = "ServiceStateTracker";

    /** Contains the name of the registered network in CDMA (either ONS or ERI text). */
    protected String mCurPlmn = null;

    protected String mMdn;
    protected int mHomeSystemId[] = null;
    protected int mHomeNetworkId[] = null;
    protected String mMin;
    protected String mPrlVersion;
    protected boolean mIsMinInfoReady = false;

    private boolean isEriTextLoaded = false;
    protected boolean isSubscriptionFromRuim = false;
    private CdmaSubscriptionSourceManager mCdmaSSM;

    /* Used only for debugging purposes. */
    private String mRegistrationDeniedReason;

    private ContentResolver cr;
    private String currentCarrier = null;

    private ContentObserver mAutoTimeObserver = new ContentObserver(new Handler()) {
        @Override
        public void onChange(boolean selfChange) {
            if (DBG) log("Auto time state changed");
            revertToNitzTime();
        }
    };

    private ContentObserver mAutoTimeZoneObserver = new ContentObserver(new Handler()) {
        @Override
        public void onChange(boolean selfChange) {
            if (DBG) log("Auto time zone state changed");
            revertToNitzTimeZone();
        }
    };

    public CdmaServiceStateTracker(CDMAPhone phone) {
<<<<<<< HEAD
        this(phone, new CellInfoCdma());
    }

    protected CdmaServiceStateTracker(CDMAPhone phone, CellInfo cellInfo) {
        super(phone, phone.mCM, cellInfo);
=======
        super(phone.getContext(), phone.mCM);
>>>>>>> 599f207f

        this.phone = phone;
        cr = phone.getContext().getContentResolver();
        cellLoc = new CdmaCellLocation();
        newCellLoc = new CdmaCellLocation();

        mCdmaSSM = CdmaSubscriptionSourceManager.getInstance(phone.getContext(), cm, this,
                EVENT_CDMA_SUBSCRIPTION_SOURCE_CHANGED, null);
        isSubscriptionFromRuim = (mCdmaSSM.getCdmaSubscriptionSource() ==
                          CdmaSubscriptionSourceManager.SUBSCRIPTION_FROM_RUIM);

        PowerManager powerManager =
                (PowerManager)phone.getContext().getSystemService(Context.POWER_SERVICE);
        mWakeLock = powerManager.newWakeLock(PowerManager.PARTIAL_WAKE_LOCK, WAKELOCK_TAG);

        cm.registerForRadioStateChanged(this, EVENT_RADIO_STATE_CHANGED, null);

        cm.registerForVoiceNetworkStateChanged(this, EVENT_NETWORK_STATE_CHANGED_CDMA, null);
        cm.setOnNITZTime(this, EVENT_NITZ_TIME, null);

        cm.registerForCdmaPrlChanged(this, EVENT_CDMA_PRL_VERSION_CHANGED, null);
        phone.registerForEriFileLoaded(this, EVENT_ERI_FILE_LOADED, null);
        cm.registerForCdmaOtaProvision(this,EVENT_OTA_PROVISION_STATUS_CHANGE, null);

        // System setting property AIRPLANE_MODE_ON is set in Settings.
        int airplaneMode = Settings.System.getInt(cr, Settings.System.AIRPLANE_MODE_ON, 0);
        mDesiredPowerState = ! (airplaneMode > 0);

        cr.registerContentObserver(
                Settings.System.getUriFor(Settings.System.AUTO_TIME), true,
                mAutoTimeObserver);
        cr.registerContentObserver(
            Settings.System.getUriFor(Settings.System.AUTO_TIME_ZONE), true,
            mAutoTimeZoneObserver);
        setSignalStrengthDefaultValues();
    }

    @Override
    public void dispose() {
        checkCorrectThread();
        // Unregister for all events.
        cm.unregisterForRadioStateChanged(this);
        cm.unregisterForVoiceNetworkStateChanged(this);
        cm.unregisterForCdmaOtaProvision(this);
        phone.unregisterForEriFileLoaded(this);
        if (mUiccApplcation != null) {mUiccApplcation.unregisterForReady(this);}
        if (mIccRecords != null) {mIccRecords.unregisterForRecordsLoaded(this);}
        cm.unSetOnNITZTime(this);
        cr.unregisterContentObserver(mAutoTimeObserver);
        cr.unregisterContentObserver(mAutoTimeZoneObserver);
        mCdmaSSM.dispose(this);
        cm.unregisterForCdmaPrlChanged(this);
        super.dispose();
    }

    @Override
    protected void finalize() {
        if (DBG) log("CdmaServiceStateTracker finalized");
    }

    /**
     * Registration point for subscription info ready
     * @param h handler to notify
     * @param what what code of message when delivered
     * @param obj placed in Message.obj
     */
    public void registerForSubscriptionInfoReady(Handler h, int what, Object obj) {
        Registrant r = new Registrant(h, what, obj);
        cdmaForSubscriptionInfoReadyRegistrants.add(r);

        if (isMinInfoReady()) {
            r.notifyRegistrant();
        }
    }

    public void unregisterForSubscriptionInfoReady(Handler h) {
        cdmaForSubscriptionInfoReadyRegistrants.remove(h);
    }

    /**
     * Save current source of cdma subscription
     * @param source - 1 for NV, 0 for RUIM
     */
    private void saveCdmaSubscriptionSource(int source) {
        log("Storing cdma subscription source: " + source);
        Secure.putInt(phone.getContext().getContentResolver(),
                Secure.CDMA_SUBSCRIPTION_MODE,
                source );
    }

    private void getSubscriptionInfoAndStartPollingThreads() {
        cm.getCDMASubscription(obtainMessage(EVENT_POLL_STATE_CDMA_SUBSCRIPTION));

        // Get Registration Information
        pollState();
    }

    @Override
    public void handleMessage (Message msg) {
        AsyncResult ar;
        int[] ints;
        String[] strings;

        if (!phone.mIsTheCurrentActivePhone) {
            loge("Received message " + msg + "[" + msg.what + "]" +
                    " while being destroyed. Ignoring.");
            return;
        }

        switch (msg.what) {
        case EVENT_CDMA_SUBSCRIPTION_SOURCE_CHANGED:
            handleCdmaSubscriptionSource(mCdmaSSM.getCdmaSubscriptionSource());
            break;

        case EVENT_RUIM_READY:
            // TODO: Consider calling setCurrentPreferredNetworkType as we do in GsmSST.
            // cm.setCurrentPreferredNetworkType();

            if (phone.getLteOnCdmaMode() == PhoneConstants.LTE_ON_CDMA_TRUE) {
                // Subscription will be read from SIM I/O
                if (DBG) log("Receive EVENT_RUIM_READY");
                pollState();
            } else {
                if (DBG) log("Receive EVENT_RUIM_READY and Send Request getCDMASubscription.");
                getSubscriptionInfoAndStartPollingThreads();
            }
            phone.prepareEri();
            break;

        case EVENT_NV_READY:
            // For Non-RUIM phones, the subscription information is stored in
            // Non Volatile. Here when Non-Volatile is ready, we can poll the CDMA
            // subscription info.
            getSubscriptionInfoAndStartPollingThreads();
            break;

        case EVENT_RADIO_STATE_CHANGED:
            if(cm.getRadioState() == RadioState.RADIO_ON) {
                handleCdmaSubscriptionSource(mCdmaSSM.getCdmaSubscriptionSource());

                // Signal strength polling stops when radio is off.
                queueNextSignalStrengthPoll();
            }
            // This will do nothing in the 'radio not available' case.
            setPowerStateToDesired();
            pollState();
            break;

        case EVENT_NETWORK_STATE_CHANGED_CDMA:
            pollState();
            break;

        case EVENT_GET_SIGNAL_STRENGTH:
            // This callback is called when signal strength is polled
            // all by itself.

            if (!(cm.getRadioState().isOn())) {
                // Polling will continue when radio turns back on.
                return;
            }
            ar = (AsyncResult) msg.obj;
            onSignalStrengthResult(ar, false);
            queueNextSignalStrengthPoll();

            break;

        case EVENT_GET_LOC_DONE_CDMA:
            ar = (AsyncResult) msg.obj;

            if (ar.exception == null) {
                String states[] = (String[])ar.result;
                int baseStationId = -1;
                int baseStationLatitude = CdmaCellLocation.INVALID_LAT_LONG;
                int baseStationLongitude = CdmaCellLocation.INVALID_LAT_LONG;
                int systemId = -1;
                int networkId = -1;

                if (states.length > 9) {
                    try {
                        if (states[4] != null) {
                            baseStationId = Integer.parseInt(states[4]);
                        }
                        if (states[5] != null) {
                            baseStationLatitude = Integer.parseInt(states[5]);
                        }
                        if (states[6] != null) {
                            baseStationLongitude = Integer.parseInt(states[6]);
                        }
                        // Some carriers only return lat-lngs of 0,0
                        if (baseStationLatitude == 0 && baseStationLongitude == 0) {
                            baseStationLatitude  = CdmaCellLocation.INVALID_LAT_LONG;
                            baseStationLongitude = CdmaCellLocation.INVALID_LAT_LONG;
                        }
                        if (states[8] != null) {
                            systemId = Integer.parseInt(states[8]);
                        }
                        if (states[9] != null) {
                            networkId = Integer.parseInt(states[9]);
                        }
                    } catch (NumberFormatException ex) {
                        loge("error parsing cell location data: " + ex);
                    }
                }

                cellLoc.setCellLocationData(baseStationId, baseStationLatitude,
                        baseStationLongitude, systemId, networkId);
                phone.notifyLocationChanged();
            }

            // Release any temporary cell lock, which could have been
            // acquired to allow a single-shot location update.
            disableSingleLocationUpdate();
            break;

        case EVENT_POLL_STATE_REGISTRATION_CDMA:
        case EVENT_POLL_STATE_OPERATOR_CDMA:
            ar = (AsyncResult) msg.obj;
            handlePollStateResult(msg.what, ar);
            break;

        case EVENT_POLL_STATE_CDMA_SUBSCRIPTION: // Handle RIL_CDMA_SUBSCRIPTION
            ar = (AsyncResult) msg.obj;

            if (ar.exception == null) {
                String cdmaSubscription[] = (String[])ar.result;
                if (cdmaSubscription != null && cdmaSubscription.length >= 5) {
                    mMdn = cdmaSubscription[0];
                    parseSidNid(cdmaSubscription[1], cdmaSubscription[2]);

                    mMin = cdmaSubscription[3];
                    mPrlVersion = cdmaSubscription[4];
                    if (DBG) log("GET_CDMA_SUBSCRIPTION: MDN=" + mMdn);

                    mIsMinInfoReady = true;

                    updateOtaspState();
                    if (!isSubscriptionFromRuim && mIccRecords != null) {
                        if (DBG) {
                            log("GET_CDMA_SUBSCRIPTION set imsi in mIccRecords");
                        }
                        mIccRecords.setImsi(getImsi());
                    } else {
                        if (DBG) {
                            log("GET_CDMA_SUBSCRIPTION either mIccRecords is null  or NV type device" +
                                    " - not setting Imsi in mIccRecords");
                        }
                    }
                } else {
                    if (DBG) {
                        log("GET_CDMA_SUBSCRIPTION: error parsing cdmaSubscription params num="
                            + cdmaSubscription.length);
                    }
                }
            }
            break;

        case EVENT_POLL_SIGNAL_STRENGTH:
            // Just poll signal strength...not part of pollState()

            cm.getSignalStrength(obtainMessage(EVENT_GET_SIGNAL_STRENGTH));
            break;

        case EVENT_NITZ_TIME:
            ar = (AsyncResult) msg.obj;

            String nitzString = (String)((Object[])ar.result)[0];
            long nitzReceiveTime = ((Long)((Object[])ar.result)[1]).longValue();

            setTimeFromNITZString(nitzString, nitzReceiveTime);
            break;

        case EVENT_SIGNAL_STRENGTH_UPDATE:
            // This is a notification from CommandsInterface.setOnSignalStrengthUpdate.

            ar = (AsyncResult) msg.obj;

            // The radio is telling us about signal strength changes,
            // so we don't have to ask it.
            dontPollSignalStrength = true;

            onSignalStrengthResult(ar, false);
            break;

        case EVENT_RUIM_RECORDS_LOADED:
            updateSpnDisplay();
            break;

        case EVENT_LOCATION_UPDATES_ENABLED:
            ar = (AsyncResult) msg.obj;

            if (ar.exception == null) {
                cm.getVoiceRegistrationState(obtainMessage(EVENT_GET_LOC_DONE_CDMA, null));
            }
            break;

        case EVENT_ERI_FILE_LOADED:
            // Repoll the state once the ERI file has been loaded.
            if (DBG) log("[CdmaServiceStateTracker] ERI file has been loaded, repolling.");
            pollState();
            break;

        case EVENT_OTA_PROVISION_STATUS_CHANGE:
            ar = (AsyncResult)msg.obj;
            if (ar.exception == null) {
                ints = (int[]) ar.result;
                int otaStatus = ints[0];
                if (otaStatus == Phone.CDMA_OTA_PROVISION_STATUS_COMMITTED
                    || otaStatus == Phone.CDMA_OTA_PROVISION_STATUS_OTAPA_STOPPED) {
                    if (DBG) log("EVENT_OTA_PROVISION_STATUS_CHANGE: Complete, Reload MDN");
                    cm.getCDMASubscription( obtainMessage(EVENT_POLL_STATE_CDMA_SUBSCRIPTION));
                }
            }
            break;

        case EVENT_CDMA_PRL_VERSION_CHANGED:
            ar = (AsyncResult)msg.obj;
            if (ar.exception == null) {
                ints = (int[]) ar.result;
                mPrlVersion = Integer.toString(ints[0]);
            }
            break;

        default:
            super.handleMessage(msg);
        break;
        }
    }

    //***** Private Instance Methods

    private void handleCdmaSubscriptionSource(int newSubscriptionSource) {
        log("Subscription Source : " + newSubscriptionSource);
        isSubscriptionFromRuim =
            (newSubscriptionSource == CdmaSubscriptionSourceManager.SUBSCRIPTION_FROM_RUIM);
        saveCdmaSubscriptionSource(newSubscriptionSource);
        if (!isSubscriptionFromRuim) {
            // NV is ready when subscription source is NV
            sendMessage(obtainMessage(EVENT_NV_READY));
        }
    }

    @Override
    protected void setPowerStateToDesired() {
        // If we want it on and it's off, turn it on
        if (mDesiredPowerState
            && cm.getRadioState() == CommandsInterface.RadioState.RADIO_OFF) {
            cm.setRadioPower(true, null);
        } else if (!mDesiredPowerState && cm.getRadioState().isOn()) {
            DataConnectionTracker dcTracker = phone.mDataConnectionTracker;

            // If it's on and available and we want it off gracefully
            powerOffRadioSafely(dcTracker);
        } // Otherwise, we're in the desired state
    }

    @Override
    protected void updateSpnDisplay() {
        // mOperatorAlphaLong contains the ERI text
        String plmn = ss.getOperatorAlphaLong();
        if (!TextUtils.equals(plmn, mCurPlmn)) {
            // Allow A blank plmn, "" to set showPlmn to true. Previously, we
            // would set showPlmn to true only if plmn was not empty, i.e. was not
            // null and not blank. But this would cause us to incorrectly display
            // "No Service". Now showPlmn is set to true for any non null string.
            boolean showPlmn = plmn != null;
            if (DBG) {
                log(String.format("updateSpnDisplay: changed sending intent" +
                            " showPlmn='%b' plmn='%s'", showPlmn, plmn));
            }
            Intent intent = new Intent(TelephonyIntents.SPN_STRINGS_UPDATED_ACTION);
            intent.addFlags(Intent.FLAG_RECEIVER_REPLACE_PENDING);
            intent.putExtra(TelephonyIntents.EXTRA_SHOW_SPN, false);
            intent.putExtra(TelephonyIntents.EXTRA_SPN, "");
            intent.putExtra(TelephonyIntents.EXTRA_SHOW_PLMN, showPlmn);
            intent.putExtra(TelephonyIntents.EXTRA_PLMN, plmn);
            phone.getContext().sendStickyBroadcast(intent);
        }

        mCurPlmn = plmn;
    }

    @Override
    protected Phone getPhone() {
        return phone;
    }

    /**
    * Determine data network type based on radio technology.
    */
    protected void setCdmaTechnology(int radioTech){
        mNewDataConnectionState = radioTechnologyToDataServiceState(radioTech);
        newSS.setRadioTechnology(radioTech);
        mNewRilRadioTechnology = radioTech;
    }

    /**
    * Hanlde the PollStateResult message
    */
    protected void handlePollStateResultMessage(int what, AsyncResult ar){
        int ints[];
        String states[];
        switch (what) {
        case EVENT_POLL_STATE_REGISTRATION_CDMA: // Handle RIL_REQUEST_REGISTRATION_STATE.
            states = (String[])ar.result;

            int registrationState = 4;     //[0] registrationState
            int radioTechnology = -1;      //[3] radioTechnology
            int baseStationId = -1;        //[4] baseStationId
            //[5] baseStationLatitude
            int baseStationLatitude = CdmaCellLocation.INVALID_LAT_LONG;
            //[6] baseStationLongitude
            int baseStationLongitude = CdmaCellLocation.INVALID_LAT_LONG;
            int cssIndicator = 0;          //[7] init with 0, because it is treated as a boolean
            int systemId = 0;              //[8] systemId
            int networkId = 0;             //[9] networkId
            int roamingIndicator = -1;     //[10] Roaming indicator
            int systemIsInPrl = 0;         //[11] Indicates if current system is in PRL
            int defaultRoamingIndicator = 0;  //[12] Is default roaming indicator from PRL
            int reasonForDenial = 0;       //[13] Denial reason if registrationState = 3

            if (states.length >= 14) {
                try {
                    if (states[0] != null) {
                        registrationState = Integer.parseInt(states[0]);
                    }
                    if (states[3] != null) {
                        radioTechnology = Integer.parseInt(states[3]);
                    }
                    if (states[4] != null) {
                        baseStationId = Integer.parseInt(states[4]);
                    }
                    if (states[5] != null) {
                        baseStationLatitude = Integer.parseInt(states[5]);
                    }
                    if (states[6] != null) {
                        baseStationLongitude = Integer.parseInt(states[6]);
                    }
                    // Some carriers only return lat-lngs of 0,0
                    if (baseStationLatitude == 0 && baseStationLongitude == 0) {
                        baseStationLatitude  = CdmaCellLocation.INVALID_LAT_LONG;
                        baseStationLongitude = CdmaCellLocation.INVALID_LAT_LONG;
                    }
                    if (states[7] != null) {
                        cssIndicator = Integer.parseInt(states[7]);
                    }
                    if (states[8] != null) {
                        systemId = Integer.parseInt(states[8]);
                    }
                    if (states[9] != null) {
                        networkId = Integer.parseInt(states[9]);
                    }
                    if (states[10] != null) {
                        roamingIndicator = Integer.parseInt(states[10]);
                    }
                    if (states[11] != null) {
                        systemIsInPrl = Integer.parseInt(states[11]);
                    }
                    if (states[12] != null) {
                        defaultRoamingIndicator = Integer.parseInt(states[12]);
                    }
                    if (states[13] != null) {
                        reasonForDenial = Integer.parseInt(states[13]);
                    }
                } catch (NumberFormatException ex) {
                    loge("EVENT_POLL_STATE_REGISTRATION_CDMA: error parsing: " + ex);
                }
            } else {
                throw new RuntimeException("Warning! Wrong number of parameters returned from "
                                     + "RIL_REQUEST_REGISTRATION_STATE: expected 14 or more "
                                     + "strings and got " + states.length + " strings");
            }

            mRegistrationState = registrationState;
            // When registration state is roaming and TSB58
            // roaming indicator is not in the carrier-specified
            // list of ERIs for home system, mCdmaRoaming is true.
            mCdmaRoaming =
                    regCodeIsRoaming(registrationState) && !isRoamIndForHomeSystem(states[10]);
            newSS.setState (regCodeToServiceState(registrationState));

            setCdmaTechnology(radioTechnology);

            newSS.setCssIndicator(cssIndicator);
            newSS.setSystemAndNetworkId(systemId, networkId);
            mRoamingIndicator = roamingIndicator;
            mIsInPrl = (systemIsInPrl == 0) ? false : true;
            mDefaultRoamingIndicator = defaultRoamingIndicator;


            // Values are -1 if not available.
            newCellLoc.setCellLocationData(baseStationId, baseStationLatitude,
                    baseStationLongitude, systemId, networkId);

            if (reasonForDenial == 0) {
                mRegistrationDeniedReason = ServiceStateTracker.REGISTRATION_DENIED_GEN;
            } else if (reasonForDenial == 1) {
                mRegistrationDeniedReason = ServiceStateTracker.REGISTRATION_DENIED_AUTH;
            } else {
                mRegistrationDeniedReason = "";
            }

            if (mRegistrationState == 3) {
                if (DBG) log("Registration denied, " + mRegistrationDeniedReason);
            }
            break;

        case EVENT_POLL_STATE_OPERATOR_CDMA: // Handle RIL_REQUEST_OPERATOR
            String opNames[] = (String[])ar.result;

            if (opNames != null && opNames.length >= 3) {
                // If the NUMERIC field isn't valid use PROPERTY_CDMA_HOME_OPERATOR_NUMERIC
                if ((opNames[2] == null) || (opNames[2].length() < 5)
                        || ("00000".equals(opNames[2]))) {
                    opNames[2] = SystemProperties.get(
                            CDMAPhone.PROPERTY_CDMA_HOME_OPERATOR_NUMERIC, "00000");
                    if (DBG) {
                        log("RIL_REQUEST_OPERATOR.response[2], the numeric, " +
                                " is bad. Using SystemProperties '" +
                                        CDMAPhone.PROPERTY_CDMA_HOME_OPERATOR_NUMERIC +
                                "'= " + opNames[2]);
                    }
                }

                if (!isSubscriptionFromRuim) {
                    // In CDMA in case on NV, the ss.mOperatorAlphaLong is set later with the
                    // ERI text, so here it is ignored what is coming from the modem.
                    newSS.setOperatorName(null, opNames[1], opNames[2]);
                } else {
                    newSS.setOperatorName(opNames[0], opNames[1], opNames[2]);
                }
            } else {
                if (DBG) log("EVENT_POLL_STATE_OPERATOR_CDMA: error parsing opNames");
            }
            break;
        default:
            loge("handlePollStateResultMessage: RIL response handle in wrong phone!"
                    + " Expected CDMA RIL request and get GSM RIL request.");
        break;
        }
    }

    /**
     * Handle the result of one of the pollState() - related requests
     */
    @Override
    protected void handlePollStateResult(int what, AsyncResult ar) {
        // Ignore stale requests from last poll.
        if (ar.userObj != pollingContext) return;

        if (ar.exception != null) {
            CommandException.Error err=null;

            if (ar.exception instanceof CommandException) {
                err = ((CommandException)(ar.exception)).getCommandError();
            }

            if (err == CommandException.Error.RADIO_NOT_AVAILABLE) {
                // Radio has crashed or turned off.
                cancelPollState();
                return;
            }

            if (!cm.getRadioState().isOn()) {
                // Radio has crashed or turned off.
                cancelPollState();
                return;
            }

            if (err != CommandException.Error.OP_NOT_ALLOWED_BEFORE_REG_NW) {
                loge("handlePollStateResult: RIL returned an error where it must succeed"
                        + ar.exception);
            }
        } else try {
            handlePollStateResultMessage(what, ar);
        } catch (RuntimeException ex) {
            loge("handlePollStateResult: Exception while polling service state. "
                    + "Probably malformed RIL response." + ex);
        }

        pollingContext[0]--;

        if (pollingContext[0] == 0) {
            boolean namMatch = false;
            if (!isSidsAllZeros() && isHomeSid(newSS.getSystemId())) {
                namMatch = true;
            }

            // Setting SS Roaming (general)
            if (isSubscriptionFromRuim) {
                newSS.setRoaming(isRoamingBetweenOperators(mCdmaRoaming, newSS));
            } else {
                newSS.setRoaming(mCdmaRoaming);
            }

            // Setting SS CdmaRoamingIndicator and CdmaDefaultRoamingIndicator
            newSS.setCdmaDefaultRoamingIndicator(mDefaultRoamingIndicator);
            newSS.setCdmaRoamingIndicator(mRoamingIndicator);
            boolean isPrlLoaded = true;
            if (TextUtils.isEmpty(mPrlVersion)) {
                isPrlLoaded = false;
            }
            if (!isPrlLoaded) {
                newSS.setCdmaRoamingIndicator(EriInfo.ROAMING_INDICATOR_OFF);
            } else if (!isSidsAllZeros()) {
                if (!namMatch && !mIsInPrl) {
                    // Use default
                    newSS.setCdmaRoamingIndicator(mDefaultRoamingIndicator);
                } else if (namMatch && !mIsInPrl) {
                    newSS.setCdmaRoamingIndicator(EriInfo.ROAMING_INDICATOR_FLASH);
                } else if (!namMatch && mIsInPrl) {
                    // Use the one from PRL/ERI
                    newSS.setCdmaRoamingIndicator(mRoamingIndicator);
                } else {
                    // It means namMatch && mIsInPrl
                    if ((mRoamingIndicator <= 2)) {
                        newSS.setCdmaRoamingIndicator(EriInfo.ROAMING_INDICATOR_OFF);
                    } else {
                        // Use the one from PRL/ERI
                        newSS.setCdmaRoamingIndicator(mRoamingIndicator);
                    }
                }
            }

            int roamingIndicator = newSS.getCdmaRoamingIndicator();
            newSS.setCdmaEriIconIndex(phone.mEriManager.getCdmaEriIconIndex(roamingIndicator,
                    mDefaultRoamingIndicator));
            newSS.setCdmaEriIconMode(phone.mEriManager.getCdmaEriIconMode(roamingIndicator,
                    mDefaultRoamingIndicator));

            // NOTE: Some operator may require overriding mCdmaRoaming
            // (set by the modem), depending on the mRoamingIndicator.

            if (DBG) {
                log("Set CDMA Roaming Indicator to: " + newSS.getCdmaRoamingIndicator()
                    + ". mCdmaRoaming = " + mCdmaRoaming + ", isPrlLoaded = " + isPrlLoaded
                    + ". namMatch = " + namMatch + " , mIsInPrl = " + mIsInPrl
                    + ", mRoamingIndicator = " + mRoamingIndicator
                    + ", mDefaultRoamingIndicator= " + mDefaultRoamingIndicator);
            }
            pollStateDone();
        }

    }

    protected void setSignalStrengthDefaultValues() {
        mSignalStrength = new SignalStrength( false);
    }

    /**
     * A complete "service state" from our perspective is
     * composed of a handful of separate requests to the radio.
     *
     * We make all of these requests at once, but then abandon them
     * and start over again if the radio notifies us that some
     * event has changed
     */
    protected void
    pollState() {
        pollingContext = new int[1];
        pollingContext[0] = 0;

        switch (cm.getRadioState()) {
        case RADIO_UNAVAILABLE:
            newSS.setStateOutOfService();
            newCellLoc.setStateInvalid();
            setSignalStrengthDefaultValues();
            mGotCountryCode = false;

            pollStateDone();
            break;

        case RADIO_OFF:
            newSS.setStateOff();
            newCellLoc.setStateInvalid();
            setSignalStrengthDefaultValues();
            mGotCountryCode = false;

            pollStateDone();
            break;

        default:
            // Issue all poll-related commands at once, then count
            // down the responses which are allowed to arrive
            // out-of-order.

            pollingContext[0]++;
            // RIL_REQUEST_OPERATOR is necessary for CDMA
            cm.getOperator(
                    obtainMessage(EVENT_POLL_STATE_OPERATOR_CDMA, pollingContext));

            pollingContext[0]++;
            // RIL_REQUEST_VOICE_REGISTRATION_STATE is necessary for CDMA
            cm.getVoiceRegistrationState(
                    obtainMessage(EVENT_POLL_STATE_REGISTRATION_CDMA, pollingContext));

            break;
        }
    }

    protected void fixTimeZone(String isoCountryCode) {
        TimeZone zone = null;
        // If the offset is (0, false) and the time zone property
        // is set, use the time zone property rather than GMT.
        String zoneName = SystemProperties.get(TIMEZONE_PROPERTY);
        if (DBG) {
            log("fixTimeZone zoneName='" + zoneName +
                "' mZoneOffset=" + mZoneOffset + " mZoneDst=" + mZoneDst +
                " iso-cc='" + isoCountryCode +
                "' iso-cc-idx=" + Arrays.binarySearch(GMT_COUNTRY_CODES, isoCountryCode));
        }
        if ((mZoneOffset == 0) && (mZoneDst == false) && (zoneName != null)
                && (zoneName.length() > 0)
                && (Arrays.binarySearch(GMT_COUNTRY_CODES, isoCountryCode) < 0)) {
            // For NITZ string without time zone,
            // need adjust time to reflect default time zone setting
            zone = TimeZone.getDefault();
            if (mNeedFixZone) {
                long ctm = System.currentTimeMillis();
                long tzOffset = zone.getOffset(ctm);
                if (DBG) {
                    log("fixTimeZone: tzOffset=" + tzOffset +
                            " ltod=" + TimeUtils.logTimeOfDay(ctm));
                }
                if (getAutoTime()) {
                    long adj = ctm - tzOffset;
                    if (DBG) log("fixTimeZone: adj ltod=" + TimeUtils.logTimeOfDay(adj));
                    setAndBroadcastNetworkSetTime(adj);
                } else {
                    // Adjust the saved NITZ time to account for tzOffset.
                    mSavedTime = mSavedTime - tzOffset;
                    if (DBG) log("fixTimeZone: adj mSavedTime=" + mSavedTime);
                }
            }
            if (DBG) log("fixTimeZone: using default TimeZone");
        } else if (isoCountryCode.equals("")) {
            // Country code not found. This is likely a test network.
            // Get a TimeZone based only on the NITZ parameters (best guess).
            zone = getNitzTimeZone(mZoneOffset, mZoneDst, mZoneTime);
            if (DBG) log("fixTimeZone: using NITZ TimeZone");
        } else {
            zone = TimeUtils.getTimeZone(mZoneOffset, mZoneDst, mZoneTime, isoCountryCode);
            if (DBG) log("fixTimeZone: using getTimeZone(off, dst, time, iso)");
        }

        mNeedFixZone = false;

        if (zone != null) {
            log("fixTimeZone: zone != null zone.getID=" + zone.getID());
            if (getAutoTimeZone()) {
                setAndBroadcastNetworkSetTimeZone(zone.getID());
            } else {
                log("fixTimeZone: skip changing zone as getAutoTimeZone was false");
            }
            saveNitzTimeZone(zone.getID());
        } else {
            log("fixTimeZone: zone == null, do nothing for zone");
        }
    }

    protected void pollStateDone() {
        if (DBG) log("pollStateDone: oldSS=[" + ss + "] newSS=[" + newSS + "]");

        boolean hasRegistered =
            ss.getState() != ServiceState.STATE_IN_SERVICE
            && newSS.getState() == ServiceState.STATE_IN_SERVICE;

        boolean hasDeregistered =
            ss.getState() == ServiceState.STATE_IN_SERVICE
            && newSS.getState() != ServiceState.STATE_IN_SERVICE;

        boolean hasCdmaDataConnectionAttached =
            mDataConnectionState != ServiceState.STATE_IN_SERVICE
            && mNewDataConnectionState == ServiceState.STATE_IN_SERVICE;

        boolean hasCdmaDataConnectionDetached =
            mDataConnectionState == ServiceState.STATE_IN_SERVICE
            && mNewDataConnectionState != ServiceState.STATE_IN_SERVICE;

        boolean hasCdmaDataConnectionChanged =
                       mDataConnectionState != mNewDataConnectionState;

        boolean hasRadioTechnologyChanged = mRilRadioTechnology != mNewRilRadioTechnology;

        boolean hasChanged = !newSS.equals(ss);

        boolean hasRoamingOn = !ss.getRoaming() && newSS.getRoaming();

        boolean hasRoamingOff = ss.getRoaming() && !newSS.getRoaming();

        boolean hasLocationChanged = !newCellLoc.equals(cellLoc);

        // Add an event log when connection state changes
        if (ss.getState() != newSS.getState() ||
                mDataConnectionState != mNewDataConnectionState) {
            EventLog.writeEvent(EventLogTags.CDMA_SERVICE_STATE_CHANGE,
                    ss.getState(), mDataConnectionState,
                    newSS.getState(), mNewDataConnectionState);
        }

        ServiceState tss;
        tss = ss;
        ss = newSS;
        newSS = tss;
        // clean slate for next time
        newSS.setStateOutOfService();

        CdmaCellLocation tcl = cellLoc;
        cellLoc = newCellLoc;
        newCellLoc = tcl;

        mDataConnectionState = mNewDataConnectionState;
        mRilRadioTechnology = mNewRilRadioTechnology;
        // this new state has been applied - forget it until we get a new new state
        mNewRilRadioTechnology = 0;

        newSS.setStateOutOfService(); // clean slate for next time

        if (hasRadioTechnologyChanged) {
            phone.setSystemProperty(TelephonyProperties.PROPERTY_DATA_NETWORK_TYPE,
                    ServiceState.rilRadioTechnologyToString(mRilRadioTechnology));
        }

        if (hasRegistered) {
            mNetworkAttachedRegistrants.notifyRegistrants();
        }

        if (hasChanged) {
            if ((cm.getRadioState().isOn()) && (!isSubscriptionFromRuim)) {
                String eriText;
                // Now the CDMAPhone sees the new ServiceState so it can get the new ERI text
                if (ss.getState() == ServiceState.STATE_IN_SERVICE) {
                    eriText = phone.getCdmaEriText();
                } else {
                    // Note that ServiceState.STATE_OUT_OF_SERVICE is valid used for
                    // mRegistrationState 0,2,3 and 4
                    eriText = phone.getContext().getText(
                            com.android.internal.R.string.roamingTextSearching).toString();
                }
                ss.setOperatorAlphaLong(eriText);
            }

            String operatorNumeric;

            phone.setSystemProperty(TelephonyProperties.PROPERTY_OPERATOR_ALPHA,
                    ss.getOperatorAlphaLong());

            String prevOperatorNumeric =
                    SystemProperties.get(TelephonyProperties.PROPERTY_OPERATOR_NUMERIC, "");
            operatorNumeric = ss.getOperatorNumeric();
            phone.setSystemProperty(TelephonyProperties.PROPERTY_OPERATOR_NUMERIC, operatorNumeric);

            if (operatorNumeric == null) {
                if (DBG) log("operatorNumeric is null");
                phone.setSystemProperty(TelephonyProperties.PROPERTY_OPERATOR_ISO_COUNTRY, "");
                mGotCountryCode = false;
            } else {
                String isoCountryCode = "";
                String mcc = operatorNumeric.substring(0, 3);
                try{
                    isoCountryCode = MccTable.countryCodeForMcc(Integer.parseInt(
                            operatorNumeric.substring(0,3)));
                } catch ( NumberFormatException ex){
                    loge("pollStateDone: countryCodeForMcc error" + ex);
                } catch ( StringIndexOutOfBoundsException ex) {
                    loge("pollStateDone: countryCodeForMcc error" + ex);
                }

                phone.setSystemProperty(TelephonyProperties.PROPERTY_OPERATOR_ISO_COUNTRY,
                        isoCountryCode);
                mGotCountryCode = true;

                if (shouldFixTimeZoneNow(phone, operatorNumeric, prevOperatorNumeric,
                        mNeedFixZone)) {
                    fixTimeZone(isoCountryCode);
                }
            }

            phone.setSystemProperty(TelephonyProperties.PROPERTY_OPERATOR_ISROAMING,
                    ss.getRoaming() ? "true" : "false");

            updateSpnDisplay();
            phone.notifyServiceStateChanged(ss);
        }

        if (hasCdmaDataConnectionAttached) {
            mAttachedRegistrants.notifyRegistrants();
        }

        if (hasCdmaDataConnectionDetached) {
            mDetachedRegistrants.notifyRegistrants();
        }

        if (hasCdmaDataConnectionChanged || hasRadioTechnologyChanged) {
            phone.notifyDataConnection(null);
        }

        if (hasRoamingOn) {
            mRoamingOnRegistrants.notifyRegistrants();
        }

        if (hasRoamingOff) {
            mRoamingOffRegistrants.notifyRegistrants();
        }

        if (hasLocationChanged) {
            phone.notifyLocationChanged();
        }
        // TODO: Add CdmaCellIdenity updating, see CdmaLteServiceStateTracker.
    }

    /**
     * Returns a TimeZone object based only on parameters from the NITZ string.
     */
    private TimeZone getNitzTimeZone(int offset, boolean dst, long when) {
        TimeZone guess = findTimeZone(offset, dst, when);
        if (guess == null) {
            // Couldn't find a proper timezone.  Perhaps the DST data is wrong.
            guess = findTimeZone(offset, !dst, when);
        }
        if (DBG) log("getNitzTimeZone returning " + (guess == null ? guess : guess.getID()));
        return guess;
    }

    private TimeZone findTimeZone(int offset, boolean dst, long when) {
        int rawOffset = offset;
        if (dst) {
            rawOffset -= 3600000;
        }
        String[] zones = TimeZone.getAvailableIDs(rawOffset);
        TimeZone guess = null;
        Date d = new Date(when);
        for (String zone : zones) {
            TimeZone tz = TimeZone.getTimeZone(zone);
            if (tz.getOffset(when) == offset &&
                    tz.inDaylightTime(d) == dst) {
                guess = tz;
                break;
            }
        }

        return guess;
    }

    /**
     * TODO: This code is exactly the same as in GsmServiceStateTracker
     * and has a TODO to not poll signal strength if screen is off.
     * This code should probably be hoisted to the base class so
     * the fix, when added, works for both.
     */
    private void
    queueNextSignalStrengthPoll() {
        if (dontPollSignalStrength) {
            // The radio is telling us about signal strength changes
            // we don't have to ask it
            return;
        }

        Message msg;

        msg = obtainMessage();
        msg.what = EVENT_POLL_SIGNAL_STRENGTH;

        // TODO Don't poll signal strength if screen is off
        sendMessageDelayed(msg, POLL_PERIOD_MILLIS);
    }

    protected int radioTechnologyToDataServiceState(int code) {
        int retVal = ServiceState.STATE_OUT_OF_SERVICE;
        switch(code) {
        case 0:
        case 1:
        case 2:
        case 3:
        case 4:
        case 5:
            break;
        case 6: // RADIO_TECHNOLOGY_1xRTT
        case 7: // RADIO_TECHNOLOGY_EVDO_0
        case 8: // RADIO_TECHNOLOGY_EVDO_A
        case 12: // RADIO_TECHNOLOGY_EVDO_B
        case 13: // RADIO_TECHNOLOGY_EHRPD
            retVal = ServiceState.STATE_IN_SERVICE;
            break;
        default:
            loge("radioTechnologyToDataServiceState: Wrong radioTechnology code.");
        break;
        }
        return(retVal);
    }

    /** code is registration state 0-5 from TS 27.007 7.2 */
    protected int
    regCodeToServiceState(int code) {
        switch (code) {
        case 0: // Not searching and not registered
            return ServiceState.STATE_OUT_OF_SERVICE;
        case 1:
            return ServiceState.STATE_IN_SERVICE;
        case 2: // 2 is "searching", fall through
        case 3: // 3 is "registration denied", fall through
        case 4: // 4 is "unknown", not valid in current baseband
            return ServiceState.STATE_OUT_OF_SERVICE;
        case 5:// 5 is "Registered, roaming"
            return ServiceState.STATE_IN_SERVICE;

        default:
            loge("regCodeToServiceState: unexpected service state " + code);
        return ServiceState.STATE_OUT_OF_SERVICE;
        }
    }

    public int getCurrentDataConnectionState() {
        return mDataConnectionState;
    }

    /**
     * code is registration state 0-5 from TS 27.007 7.2
     * returns true if registered roam, false otherwise
     */
    private boolean
    regCodeIsRoaming (int code) {
        // 5 is  "in service -- roam"
        return 5 == code;
    }

    /**
     * Determine whether a roaming indicator is in the carrier-specified list of ERIs for
     * home system
     *
     * @param roamInd roaming indicator in String
     * @return true if the roamInd is in the carrier-specified list of ERIs for home network
     */
    private boolean isRoamIndForHomeSystem(String roamInd) {
        // retrieve the carrier-specified list of ERIs for home system
        String homeRoamIndicators = SystemProperties.get("ro.cdma.homesystem");

        if (!TextUtils.isEmpty(homeRoamIndicators)) {
            // searches through the comma-separated list for a match,
            // return true if one is found.
            for (String homeRoamInd : homeRoamIndicators.split(",")) {
                if (homeRoamInd.equals(roamInd)) {
                    return true;
                }
            }
            // no matches found against the list!
            return false;
        }

        // no system property found for the roaming indicators for home system
        return false;
    }

    /**
     * Set roaming state when cdmaRoaming is true and ons is different from spn
     * @param cdmaRoaming TS 27.007 7.2 CREG registered roaming
     * @param s ServiceState hold current ons
     * @return true for roaming state set
     */
    private
    boolean isRoamingBetweenOperators(boolean cdmaRoaming, ServiceState s) {
        String spn = SystemProperties.get(TelephonyProperties.PROPERTY_ICC_OPERATOR_ALPHA, "empty");

        // NOTE: in case of RUIM we should completely ignore the ERI data file and
        // mOperatorAlphaLong is set from RIL_REQUEST_OPERATOR response 0 (alpha ONS)
        String onsl = s.getOperatorAlphaLong();
        String onss = s.getOperatorAlphaShort();

        boolean equalsOnsl = onsl != null && spn.equals(onsl);
        boolean equalsOnss = onss != null && spn.equals(onss);

        return cdmaRoaming && !(equalsOnsl || equalsOnss);
    }


    /**
     * nitzReceiveTime is time_t that the NITZ time was posted
     */

    private
    void setTimeFromNITZString (String nitz, long nitzReceiveTime)
    {
        // "yy/mm/dd,hh:mm:ss(+/-)tz"
        // tz is in number of quarter-hours

        long start = SystemClock.elapsedRealtime();
        if (DBG) {
            log("NITZ: " + nitz + "," + nitzReceiveTime +
                        " start=" + start + " delay=" + (start - nitzReceiveTime));
        }

        try {
            /* NITZ time (hour:min:sec) will be in UTC but it supplies the timezone
             * offset as well (which we won't worry about until later) */
            Calendar c = Calendar.getInstance(TimeZone.getTimeZone("GMT"));

            c.clear();
            c.set(Calendar.DST_OFFSET, 0);

            String[] nitzSubs = nitz.split("[/:,+-]");

            int year = 2000 + Integer.parseInt(nitzSubs[0]);
            c.set(Calendar.YEAR, year);

            // month is 0 based!
            int month = Integer.parseInt(nitzSubs[1]) - 1;
            c.set(Calendar.MONTH, month);

            int date = Integer.parseInt(nitzSubs[2]);
            c.set(Calendar.DATE, date);

            int hour = Integer.parseInt(nitzSubs[3]);
            c.set(Calendar.HOUR, hour);

            int minute = Integer.parseInt(nitzSubs[4]);
            c.set(Calendar.MINUTE, minute);

            int second = Integer.parseInt(nitzSubs[5]);
            c.set(Calendar.SECOND, second);

            boolean sign = (nitz.indexOf('-') == -1);

            int tzOffset = Integer.parseInt(nitzSubs[6]);

            int dst = (nitzSubs.length >= 8 ) ? Integer.parseInt(nitzSubs[7])
                                              : 0;

            // The zone offset received from NITZ is for current local time,
            // so DST correction is already applied.  Don't add it again.
            //
            // tzOffset += dst * 4;
            //
            // We could unapply it if we wanted the raw offset.

            tzOffset = (sign ? 1 : -1) * tzOffset * 15 * 60 * 1000;

            TimeZone    zone = null;

            // As a special extension, the Android emulator appends the name of
            // the host computer's timezone to the nitz string. this is zoneinfo
            // timezone name of the form Area!Location or Area!Location!SubLocation
            // so we need to convert the ! into /
            if (nitzSubs.length >= 9) {
                String  tzname = nitzSubs[8].replace('!','/');
                zone = TimeZone.getTimeZone( tzname );
            }

            String iso = SystemProperties.get(TelephonyProperties.PROPERTY_OPERATOR_ISO_COUNTRY);

            if (zone == null) {
                if (mGotCountryCode) {
                    if (iso != null && iso.length() > 0) {
                        zone = TimeUtils.getTimeZone(tzOffset, dst != 0,
                                c.getTimeInMillis(),
                                iso);
                    } else {
                        // We don't have a valid iso country code.  This is
                        // most likely because we're on a test network that's
                        // using a bogus MCC (eg, "001"), so get a TimeZone
                        // based only on the NITZ parameters.
                        zone = getNitzTimeZone(tzOffset, (dst != 0), c.getTimeInMillis());
                    }
                }
            }

            if ((zone == null) || (mZoneOffset != tzOffset) || (mZoneDst != (dst != 0))){
                // We got the time before the country or the zone has changed
                // so we don't know how to identify the DST rules yet.  Save
                // the information and hope to fix it up later.

                mNeedFixZone = true;
                mZoneOffset  = tzOffset;
                mZoneDst     = dst != 0;
                mZoneTime    = c.getTimeInMillis();
            }
            if (DBG) {
                log("NITZ: tzOffset=" + tzOffset + " dst=" + dst + " zone=" +
                        (zone!=null ? zone.getID() : "NULL") +
                        " iso=" + iso + " mGotCountryCode=" + mGotCountryCode +
                        " mNeedFixZone=" + mNeedFixZone);
            }

            if (zone != null) {
                if (getAutoTimeZone()) {
                    setAndBroadcastNetworkSetTimeZone(zone.getID());
                }
                saveNitzTimeZone(zone.getID());
            }

            String ignore = SystemProperties.get("gsm.ignore-nitz");
            if (ignore != null && ignore.equals("yes")) {
                if (DBG) log("NITZ: Not setting clock because gsm.ignore-nitz is set");
                return;
            }

            try {
                mWakeLock.acquire();

                /**
                 * Correct the NITZ time by how long its taken to get here.
                 */
                long millisSinceNitzReceived
                        = SystemClock.elapsedRealtime() - nitzReceiveTime;

                if (millisSinceNitzReceived < 0) {
                    // Sanity check: something is wrong
                    if (DBG) {
                        log("NITZ: not setting time, clock has rolled "
                                        + "backwards since NITZ time was received, "
                                        + nitz);
                    }
                    return;
                }

                if (millisSinceNitzReceived > Integer.MAX_VALUE) {
                    // If the time is this far off, something is wrong > 24 days!
                    if (DBG) {
                        log("NITZ: not setting time, processing has taken "
                                    + (millisSinceNitzReceived / (1000 * 60 * 60 * 24))
                                    + " days");
                    }
                    return;
                }

                // Note: with range checks above, cast to int is safe
                c.add(Calendar.MILLISECOND, (int)millisSinceNitzReceived);

                if (getAutoTime()) {
                    /**
                     * Update system time automatically
                     */
                    long gained = c.getTimeInMillis() - System.currentTimeMillis();
                    long timeSinceLastUpdate = SystemClock.elapsedRealtime() - mSavedAtTime;
                    int nitzUpdateSpacing = Settings.Secure.getInt(cr,
                            Settings.Secure.NITZ_UPDATE_SPACING, mNitzUpdateSpacing);
                    int nitzUpdateDiff = Settings.Secure.getInt(cr,
                            Settings.Secure.NITZ_UPDATE_DIFF, mNitzUpdateDiff);

                    if ((mSavedAtTime == 0) || (timeSinceLastUpdate > nitzUpdateSpacing)
                            || (Math.abs(gained) > nitzUpdateDiff)) {
                        if (DBG) {
                            log("NITZ: Auto updating time of day to " + c.getTime()
                                + " NITZ receive delay=" + millisSinceNitzReceived
                                + "ms gained=" + gained + "ms from " + nitz);
                        }

                        setAndBroadcastNetworkSetTime(c.getTimeInMillis());
                    } else {
                        if (DBG) {
                            log("NITZ: ignore, a previous update was "
                                + timeSinceLastUpdate + "ms ago and gained=" + gained + "ms");
                        }
                        return;
                    }
                }

                /**
                 * Update properties and save the time we did the update
                 */
                if (DBG) log("NITZ: update nitz time property");
                SystemProperties.set("gsm.nitz.time", String.valueOf(c.getTimeInMillis()));
                mSavedTime = c.getTimeInMillis();
                mSavedAtTime = SystemClock.elapsedRealtime();
            } finally {
                long end = SystemClock.elapsedRealtime();
                if (DBG) log("NITZ: end=" + end + " dur=" + (end - start));
                mWakeLock.release();
            }
        } catch (RuntimeException ex) {
            loge("NITZ: Parsing NITZ time " + nitz + " ex=" + ex);
        }
    }

    private boolean getAutoTime() {
        try {
            return Settings.System.getInt(cr, Settings.System.AUTO_TIME) > 0;
        } catch (SettingNotFoundException snfe) {
            return true;
        }
    }

    private boolean getAutoTimeZone() {
        try {
            return Settings.System.getInt(cr, Settings.System.AUTO_TIME_ZONE) > 0;
        } catch (SettingNotFoundException snfe) {
            return true;
        }
    }

    private void saveNitzTimeZone(String zoneId) {
        mSavedTimeZone = zoneId;
    }

    /**
     * Set the timezone and send out a sticky broadcast so the system can
     * determine if the timezone was set by the carrier.
     *
     * @param zoneId timezone set by carrier
     */
    private void setAndBroadcastNetworkSetTimeZone(String zoneId) {
        if (DBG) log("setAndBroadcastNetworkSetTimeZone: setTimeZone=" + zoneId);
        AlarmManager alarm =
            (AlarmManager) phone.getContext().getSystemService(Context.ALARM_SERVICE);
        alarm.setTimeZone(zoneId);
        Intent intent = new Intent(TelephonyIntents.ACTION_NETWORK_SET_TIMEZONE);
        intent.addFlags(Intent.FLAG_RECEIVER_REPLACE_PENDING);
        intent.putExtra("time-zone", zoneId);
        phone.getContext().sendStickyBroadcast(intent);
    }

    /**
     * Set the time and Send out a sticky broadcast so the system can determine
     * if the time was set by the carrier.
     *
     * @param time time set by network
     */
    private void setAndBroadcastNetworkSetTime(long time) {
        if (DBG) log("setAndBroadcastNetworkSetTime: time=" + time + "ms");
        SystemClock.setCurrentTimeMillis(time);
        Intent intent = new Intent(TelephonyIntents.ACTION_NETWORK_SET_TIME);
        intent.addFlags(Intent.FLAG_RECEIVER_REPLACE_PENDING);
        intent.putExtra("time", time);
        phone.getContext().sendStickyBroadcast(intent);
    }

    private void revertToNitzTime() {
        if (Settings.System.getInt(cr, Settings.System.AUTO_TIME, 0) == 0) {
            return;
        }
        if (DBG) {
            log("revertToNitzTime: mSavedTime=" + mSavedTime + " mSavedAtTime=" + mSavedAtTime);
        }
        if (mSavedTime != 0 && mSavedAtTime != 0) {
            setAndBroadcastNetworkSetTime(mSavedTime
                    + (SystemClock.elapsedRealtime() - mSavedAtTime));
        }
    }

    private void revertToNitzTimeZone() {
        if (Settings.System.getInt(phone.getContext().getContentResolver(),
                Settings.System.AUTO_TIME_ZONE, 0) == 0) {
            return;
        }
        if (DBG) log("revertToNitzTimeZone: tz='" + mSavedTimeZone);
        if (mSavedTimeZone != null) {
            setAndBroadcastNetworkSetTimeZone(mSavedTimeZone);
        }
    }

    protected boolean isSidsAllZeros() {
        if (mHomeSystemId != null) {
            for (int i=0; i < mHomeSystemId.length; i++) {
                if (mHomeSystemId[i] != 0) {
                    return false;
                }
            }
        }
        return true;
    }

    /**
     * Check whether a specified system ID that matches one of the home system IDs.
     */
    private boolean isHomeSid(int sid) {
        if (mHomeSystemId != null) {
            for (int i=0; i < mHomeSystemId.length; i++) {
                if (sid == mHomeSystemId[i]) {
                    return true;
                }
            }
        }
        return false;
    }

    /**
     * @return true if phone is camping on a technology
     * that could support voice and data simultaneously.
     */
    public boolean isConcurrentVoiceAndDataAllowed() {
        // Note: it needs to be confirmed which CDMA network types
        // can support voice and data calls concurrently.
        // For the time-being, the return value will be false.
        return false;
    }

    public String getMdnNumber() {
        return mMdn;
    }

    public String getCdmaMin() {
         return mMin;
    }

    /** Returns null if NV is not yet ready */
    public String getPrlVersion() {
        return mPrlVersion;
    }

    /**
     * Returns IMSI as MCC + MNC + MIN
     */
    String getImsi() {
        // TODO: When RUIM is enabled, IMSI will come from RUIM not build-time props.
        String operatorNumeric = SystemProperties.get(
                TelephonyProperties.PROPERTY_ICC_OPERATOR_NUMERIC, "");

        if (!TextUtils.isEmpty(operatorNumeric) && getCdmaMin() != null) {
            return (operatorNumeric + getCdmaMin());
        } else {
            return null;
        }
    }

    /**
     * Check if subscription data has been assigned to mMin
     *
     * return true if MIN info is ready; false otherwise.
     */
    public boolean isMinInfoReady() {
        return mIsMinInfoReady;
    }

    /**
     * Returns OTASP_UNKNOWN, OTASP_NEEDED or OTASP_NOT_NEEDED
     */
    int getOtasp() {
        int provisioningState;
        if (mMin == null || (mMin.length() < 6)) {
            if (DBG) log("getOtasp: bad mMin='" + mMin + "'");
            provisioningState = OTASP_UNKNOWN;
        } else {
            if ((mMin.equals(UNACTIVATED_MIN_VALUE)
                    || mMin.substring(0,6).equals(UNACTIVATED_MIN2_VALUE))
                    || SystemProperties.getBoolean("test_cdma_setup", false)) {
                provisioningState = OTASP_NEEDED;
            } else {
                provisioningState = OTASP_NOT_NEEDED;
            }
        }
        if (DBG) log("getOtasp: state=" + provisioningState);
        return provisioningState;
    }

    @Override
    protected void hangupAndPowerOff() {
        // hang up all active voice calls
        phone.mCT.ringingCall.hangupIfAlive();
        phone.mCT.backgroundCall.hangupIfAlive();
        phone.mCT.foregroundCall.hangupIfAlive();
        cm.setRadioPower(false, null);
    }

    protected void parseSidNid (String sidStr, String nidStr) {
        if (sidStr != null) {
            String[] sid = sidStr.split(",");
            mHomeSystemId = new int[sid.length];
            for (int i = 0; i < sid.length; i++) {
                try {
                    mHomeSystemId[i] = Integer.parseInt(sid[i]);
                } catch (NumberFormatException ex) {
                    loge("error parsing system id: " + ex);
                }
            }
        }
        if (DBG) log("CDMA_SUBSCRIPTION: SID=" + sidStr);

        if (nidStr != null) {
            String[] nid = nidStr.split(",");
            mHomeNetworkId = new int[nid.length];
            for (int i = 0; i < nid.length; i++) {
                try {
                    mHomeNetworkId[i] = Integer.parseInt(nid[i]);
                } catch (NumberFormatException ex) {
                    loge("CDMA_SUBSCRIPTION: error parsing network id: " + ex);
                }
            }
        }
        if (DBG) log("CDMA_SUBSCRIPTION: NID=" + nidStr);
    }

    protected void updateOtaspState() {
        int otaspMode = getOtasp();
        int oldOtaspMode = mCurrentOtaspMode;
        mCurrentOtaspMode = otaspMode;

        // Notify apps subscription info is ready
        if (cdmaForSubscriptionInfoReadyRegistrants != null) {
            if (DBG) log("CDMA_SUBSCRIPTION: call notifyRegistrants()");
            cdmaForSubscriptionInfoReadyRegistrants.notifyRegistrants();
        }
        if (oldOtaspMode != mCurrentOtaspMode) {
            if (DBG) {
                log("CDMA_SUBSCRIPTION: call notifyOtaspChanged old otaspMode=" +
                    oldOtaspMode + " new otaspMode=" + mCurrentOtaspMode);
            }
            phone.notifyOtaspChanged(mCurrentOtaspMode);
        }
    }

    @Override
    protected void onUpdateIccAvailability() {
        if (mUiccController == null ) {
            return;
        }

        UiccCardApplication newUiccApplication =
                mUiccController.getUiccCardApplication(UiccController.APP_FAM_3GPP2);

        if (mUiccApplcation != newUiccApplication) {
            if (mUiccApplcation != null) {
                log("Removing stale icc objects.");
                mUiccApplcation.unregisterForReady(this);
                if (mIccRecords != null) {
                    mIccRecords.unregisterForRecordsLoaded(this);
                }
                mIccRecords = null;
                mUiccApplcation = null;
            }
            if (newUiccApplication != null) {
                log("New card found");
                mUiccApplcation = newUiccApplication;
                mIccRecords = mUiccApplcation.getIccRecords();
                if (isSubscriptionFromRuim) {
                    mUiccApplcation.registerForReady(this, EVENT_RUIM_READY, null);
                    if (mIccRecords != null) {
                        mIccRecords.registerForRecordsLoaded(this, EVENT_RUIM_RECORDS_LOADED, null);
                    }
                }
            }
        }
    }

    /**
     * @return all available cell information or null if none.
     */
    @Override
    public List<CellInfo> getAllCellInfo() {
        return null;
    }

    @Override
    protected void log(String s) {
        Log.d(LOG_TAG, "[CdmaSST] " + s);
    }

    @Override
    protected void loge(String s) {
        Log.e(LOG_TAG, "[CdmaSST] " + s);
    }

    @Override
    public void dump(FileDescriptor fd, PrintWriter pw, String[] args) {
        pw.println("CdmaServiceStateTracker extends:");
        super.dump(fd, pw, args);
        pw.println(" phone=" + phone);
        pw.println(" cellLoc=" + cellLoc);
        pw.println(" newCellLoc=" + newCellLoc);
        pw.println(" mCurrentOtaspMode=" + mCurrentOtaspMode);
        pw.println(" mCdmaRoaming=" + mCdmaRoaming);
        pw.println(" mRoamingIndicator=" + mRoamingIndicator);
        pw.println(" mIsInPrl=" + mIsInPrl);
        pw.println(" mDefaultRoamingIndicator=" + mDefaultRoamingIndicator);
        pw.println(" mDataConnectionState=" + mDataConnectionState);
        pw.println(" mNewDataConnectionState=" + mNewDataConnectionState);
        pw.println(" mRegistrationState=" + mRegistrationState);
        pw.println(" mNeedFixZone=" + mNeedFixZone);
        pw.println(" mZoneOffset=" + mZoneOffset);
        pw.println(" mZoneDst=" + mZoneDst);
        pw.println(" mZoneTime=" + mZoneTime);
        pw.println(" mGotCountryCode=" + mGotCountryCode);
        pw.println(" mSavedTimeZone=" + mSavedTimeZone);
        pw.println(" mSavedTime=" + mSavedTime);
        pw.println(" mSavedAtTime=" + mSavedAtTime);
        pw.println(" mWakeLock=" + mWakeLock);
        pw.println(" mCurPlmn=" + mCurPlmn);
        pw.println(" mMdn=" + mMdn);
        pw.println(" mHomeSystemId=" + mHomeSystemId);
        pw.println(" mHomeNetworkId=" + mHomeNetworkId);
        pw.println(" mMin=" + mMin);
        pw.println(" mPrlVersion=" + mPrlVersion);
        pw.println(" mIsMinInfoReady=" + mIsMinInfoReady);
        pw.println(" isEriTextLoaded=" + isEriTextLoaded);
        pw.println(" isSubscriptionFromRuim=" + isSubscriptionFromRuim);
        pw.println(" mCdmaSSM=" + mCdmaSSM);
        pw.println(" mRegistrationDeniedReason=" + mRegistrationDeniedReason);
        pw.println(" currentCarrier=" + currentCarrier);
    }
}<|MERGE_RESOLUTION|>--- conflicted
+++ resolved
@@ -162,15 +162,11 @@
     };
 
     public CdmaServiceStateTracker(CDMAPhone phone) {
-<<<<<<< HEAD
         this(phone, new CellInfoCdma());
     }
 
     protected CdmaServiceStateTracker(CDMAPhone phone, CellInfo cellInfo) {
         super(phone, phone.mCM, cellInfo);
-=======
-        super(phone.getContext(), phone.mCM);
->>>>>>> 599f207f
 
         this.phone = phone;
         cr = phone.getContext().getContentResolver();
