--- conflicted
+++ resolved
@@ -160,23 +160,14 @@
     };
 
     public CdmaServiceStateTracker(CDMAPhone phone) {
-<<<<<<< HEAD
         this(phone, new CellInfoCdma());
     }
 
     protected CdmaServiceStateTracker(CDMAPhone phone, CellInfo cellInfo) {
-        super(phone, cellInfo);
+        super(phone, phone.mCM, cellInfo);
 
         this.phone = phone;
         cr = phone.getContext().getContentResolver();
-=======
-        super(phone, phone.mCM);
-
-        this.phone = phone;
-        cr = phone.getContext().getContentResolver();
-        ss = new ServiceState();
-        newSS = new ServiceState();
->>>>>>> e0e2ebb5
         cellLoc = new CdmaCellLocation();
         newCellLoc = new CdmaCellLocation();
 
@@ -219,13 +210,8 @@
         cm.unregisterForVoiceNetworkStateChanged(this);
         cm.unregisterForCdmaOtaProvision(this);
         phone.unregisterForEriFileLoaded(this);
-<<<<<<< HEAD
-        phone.mIccRecords.unregisterForRecordsLoaded(this);
-=======
         if (mIccCard != null) {mIccCard.unregisterForReady(this);}
         if (mIccRecords != null) {mIccRecords.unregisterForRecordsLoaded(this);}
-        cm.unSetOnSignalStrengthUpdate(this);
->>>>>>> e0e2ebb5
         cm.unSetOnNITZTime(this);
         cr.unregisterContentObserver(mAutoTimeObserver);
         cr.unregisterContentObserver(mAutoTimeZoneObserver);
@@ -1707,14 +1693,6 @@
         }
     }
 
-    /**
-     * @return all available cell information or null if none.
-     */
-    @Override
-    public List<CellInfo> getAllCellInfo() {
-        return null;
-    }
-
     @Override
     protected void onUpdateIccAvailability() {
         if (mUiccController == null ) {
@@ -1745,6 +1723,14 @@
                 }
             }
         }
+    }
+
+    /**
+     * @return all available cell information or null if none.
+     */
+    @Override
+    public List<CellInfo> getAllCellInfo() {
+        return null;
     }
 
     @Override
