/*
 * Copyright 2018 The Android Open Source Project
 *
 * Licensed under the Apache License, Version 2.0 (the "License");
 * you may not use this file except in compliance with the License.
 * You may obtain a copy of the License at
 *
 *      http://www.apache.org/licenses/LICENSE-2.0
 *
 * Unless required by applicable law or agreed to in writing, software
 * distributed under the License is distributed on an "AS IS" BASIS,
 * WITHOUT WARRANTIES OR CONDITIONS OF ANY KIND, either express or implied.
 * See the License for the specific language governing permissions and
 * limitations under the License.
 */

package com.android.internal.telephony;

import static android.text.format.DateUtils.HOUR_IN_MILLIS;
import static android.text.format.DateUtils.SECOND_IN_MILLIS;

import android.annotation.NonNull;
import android.annotation.Nullable;
import android.content.BroadcastReceiver;
import android.content.Context;
import android.content.Intent;
import android.content.IntentFilter;
import android.net.wifi.WifiManager;
import android.os.Handler;
import android.os.Looper;
import android.os.Message;
import android.telephony.CellInfo;
import android.telephony.CellInfoGsm;
import android.telephony.CellInfoLte;
import android.telephony.CellInfoWcdma;
import android.telephony.Rlog;
import android.telephony.TelephonyManager;
import android.text.TextUtils;
import android.util.LocalLog;

import com.android.internal.util.CollectionUtils;
import com.android.internal.util.IndentingPrintWriter;

import java.io.FileDescriptor;
import java.io.PrintWriter;
import java.util.HashMap;
import java.util.List;
import java.util.Map;
import java.util.Objects;

/**
 * The locale tracker keeps tracking the current locale of the phone.
 */
public class LocaleTracker extends Handler {
    private static final boolean DBG = true;
    private static final String TAG = LocaleTracker.class.getSimpleName();

    /** Event to trigger get cell info from the modem */
    private static final int EVENT_GET_CELL_INFO                = 1;

    /** Event to trigger update operator numeric */
    private static final int EVENT_UPDATE_OPERATOR_NUMERIC      = 2;

    // Todo: Read this from Settings.
    /** The minimum delay to get cell info from the modem */
    private static final long CELL_INFO_MIN_DELAY_MS = 2 * SECOND_IN_MILLIS;

    // Todo: Read this from Settings.
    /** The maximum delay to get cell info from the modem */
    private static final long CELL_INFO_MAX_DELAY_MS = 1 * HOUR_IN_MILLIS;

    private final Phone mPhone;

    /** SIM card state. Must be one of TelephonyManager.SIM_STATE_XXX */
    private int mSimState;

    /** Current serving PLMN's MCC/MNC */
    @Nullable
    private String mOperatorNumeric;

    /** Current cell tower information */
    @Nullable
    private List<CellInfo> mCellInfo;

    /** Count of invalid cell info we've got so far. Will reset once we get a successful one */
    private int mFailCellInfoCount;

    /** The ISO-3166 code of device's current country */
    @Nullable
    private String mCurrentCountryIso;

    private final LocalLog mLocalLog = new LocalLog(50);

    /** Broadcast receiver to get SIM card state changed event */
    private final BroadcastReceiver mBroadcastReceiver = new BroadcastReceiver() {
        @Override
        public void onReceive(Context context, Intent intent) {
            if (TelephonyManager.ACTION_SIM_CARD_STATE_CHANGED.equals(intent.getAction())) {
                int phoneId = intent.getIntExtra(PhoneConstants.PHONE_KEY, 0);
                if (phoneId == mPhone.getPhoneId()) {
                    onSimCardStateChanged(intent.getIntExtra(TelephonyManager.EXTRA_SIM_STATE,
                            TelephonyManager.SIM_STATE_UNKNOWN));
                }
            }
        }
    };

    /**
     * Message handler
     *
     * @param msg The message
     */
    @Override
    public void handleMessage(Message msg) {
        switch (msg.what) {
            case EVENT_GET_CELL_INFO:
                synchronized (this) {
                    getCellInfo();
                    updateLocale();
                }
                break;
            case EVENT_UPDATE_OPERATOR_NUMERIC:
                updateOperatorNumericSync((String) msg.obj);
                break;
            default:
                throw new IllegalStateException("Unexpected message arrives. msg = " + msg.what);
        }
    }

    /**
     * Constructor
     *
     * @param phone The phone object
     * @param looper The looper message handler
     */
    public LocaleTracker(Phone phone, Looper looper)  {
        super(looper);
        mPhone = phone;
        mSimState = TelephonyManager.SIM_STATE_UNKNOWN;

        final IntentFilter filter = new IntentFilter();
        filter.addAction(TelephonyManager.ACTION_SIM_CARD_STATE_CHANGED);
        mPhone.getContext().registerReceiver(mBroadcastReceiver, filter);
    }

    /**
     * Get the device's current country.
     *
     * @return The device's current country. Empty string if the information is not available.
     */
    @NonNull
    public synchronized String getCurrentCountry() {
        return (mCurrentCountryIso != null) ? mCurrentCountryIso : "";
    }

    /**
     * Get the MCC from cell tower information.
     *
     * @return MCC in string format. Null if the information is not available.
     */
    @Nullable
    private String getMccFromCellInfo() {
        String selectedMcc = null;
        if (mCellInfo != null) {
            Map<String, Integer> countryCodeMap = new HashMap<>();
            int maxCount = 0;
            for (CellInfo cellInfo : mCellInfo) {
                String mcc = null;
                if (cellInfo instanceof CellInfoGsm) {
                    mcc = ((CellInfoGsm) cellInfo).getCellIdentity().getMccString();
                } else if (cellInfo instanceof CellInfoLte) {
                    mcc = ((CellInfoLte) cellInfo).getCellIdentity().getMccString();
                } else if (cellInfo instanceof CellInfoWcdma) {
                    mcc = ((CellInfoWcdma) cellInfo).getCellIdentity().getMccString();
                }
                if (mcc != null) {
                    int count = 1;
                    if (countryCodeMap.containsKey(mcc)) {
                        count = countryCodeMap.get(mcc) + 1;
                    }
                    countryCodeMap.put(mcc, count);
                    // This is unlikely, but if MCC from cell info looks different, we choose the
                    // MCC that occurs most.
                    if (count > maxCount) {
                        maxCount = count;
                        selectedMcc = mcc;
                    }
                }
            }
        }
        return selectedMcc;
    }

    /**
     * Called when SIM card state changed. Only when we absolutely know the SIM is absent, we get
     * cell info from the network. Other SIM states like NOT_READY might be just a transitioning
     * state.
     *
     * @param state SIM card state. Must be one of TelephonyManager.SIM_STATE_XXX.
     */
    private synchronized void onSimCardStateChanged(int state) {
        if (mSimState != state && state == TelephonyManager.SIM_STATE_ABSENT) {
            if (DBG) log("Sim absent. Get latest cell info from the modem.");
            getCellInfo();
            updateLocale();
        }
        mSimState = state;
    }

    /**
     * Update MCC/MNC from network service state synchronously. Note if this is called from phone
     * process's main thread and if the update operation requires getting cell info from the modem,
     * the cached cell info will be used to determine the locale. If the cached cell info is not
     * acceptable, use {@link #updateOperatorNumericAsync(String)} instead.
     *
     * @param operatorNumeric MCC/MNC of the operator
     */
    public synchronized void updateOperatorNumericSync(String operatorNumeric) {
        // Check if the operator numeric changes.
        String msg = "updateOperatorNumeric. mcc/mnc=" + operatorNumeric;
        if (DBG) log(msg);
        mLocalLog.log(msg);
        if (!Objects.equals(mOperatorNumeric, operatorNumeric)) {
            if (DBG) {
                log("onUpdateOperatorNumeric: operator numeric changes to " + operatorNumeric);
            }
            mOperatorNumeric = operatorNumeric;

            // If the operator numeric becomes unavailable, we need to get the latest cell info so
            // that we can get MCC from it.
            if (TextUtils.isEmpty(mOperatorNumeric)) {
                if (DBG) {
                    log("Operator numeric unavailable. Get latest cell info from the modem.");
                }
                getCellInfo();
            } else {
                // If operator numeric is available, that means we camp on network. So reset the
                // fail cell info count.
                mFailCellInfoCount = 0;
            }
            updateLocale();
        }
    }

    /**
     * Update MCC/MNC from network service state asynchronously. The update operation will run
     * in locale tracker's handler's thread, which can get cell info synchronously from service
     * state tracker. Note that the country code will not be available immediately after calling
     * this method.
     *
     * @param operatorNumeric MCC/MNC of the operator
     */
    public void updateOperatorNumericAsync(String operatorNumeric) {
        if (DBG) log("updateOperatorNumericAsync. mcc/mnc=" + operatorNumeric);
        sendMessage(obtainMessage(EVENT_UPDATE_OPERATOR_NUMERIC, operatorNumeric));
    }

    /**
     * Get the delay time to get cell info from modem. The delay time grows exponentially to prevent
     * battery draining.
     *
     * @param failCount Count of invalid cell info we've got so far.
     * @return The delay time for next get cell info
     */
    private long getCellInfoDelayTime(int failCount) {
        // Exponentially grow the delay time
        long delay = CELL_INFO_MIN_DELAY_MS * (long) Math.pow(2, failCount - 1);
        if (delay < CELL_INFO_MIN_DELAY_MS) {
            delay = CELL_INFO_MIN_DELAY_MS;
        } else if (delay > CELL_INFO_MAX_DELAY_MS) {
            delay = CELL_INFO_MAX_DELAY_MS;
        }
        return delay;
    }

    /**
     * Get cell info from the modem.
     */
    private void getCellInfo() {
        String msg;
        if (!mPhone.getServiceStateTracker().getDesiredPowerState()) {
<<<<<<< HEAD
            msg = "Radio is off. No need to get cell info.";
=======
            msg = "Radio is off. Skipped getting cell info. Cleared the previous cached cell info.";
            if (mCellInfo != null) mCellInfo.clear();
>>>>>>> 824b64bd
            if (DBG) log(msg);
            mLocalLog.log(msg);
            return;
        }

        // Get all cell info. Passing null to use default worksource, which indicates the original
        // request is from telephony internally.
        mCellInfo = mPhone.getAllCellInfo(null);
        msg = "getCellInfo: cell info=" + mCellInfo;
        if (DBG) log(msg);
        mLocalLog.log(msg);
        if (CollectionUtils.isEmpty(mCellInfo)) {
            // If we can't get a valid cell info. Try it again later.
            long delay = getCellInfoDelayTime(++mFailCellInfoCount);
            if (DBG) log("Can't get cell info. Try again in " + delay / 1000 + " secs.");
            sendMessageDelayed(obtainMessage(EVENT_GET_CELL_INFO), delay);
        } else {
            mFailCellInfoCount = 0;
            // We successfully got cell info from the modem. Cancel the queued get cell info event
            // if there is any.
            removeMessages(EVENT_GET_CELL_INFO);
        }
    }

    /**
     * Update the device's current locale
     */
    private void updateLocale() {
        // If MCC is available from network service state, use it first.
        String mcc = null;
        String countryIso = "";
        if (!TextUtils.isEmpty(mOperatorNumeric)) {
            try {
                mcc = mOperatorNumeric.substring(0, 3);
                countryIso = MccTable.countryCodeForMcc(Integer.parseInt(mcc));
            } catch (StringIndexOutOfBoundsException | NumberFormatException ex) {
                loge("updateLocale: Can't get country from operator numeric. mcc = "
                        + mcc + ". ex=" + ex);
            }
        }

        // If for any reason we can't get country from operator numeric, try to get it from cell
        // info.
        if (TextUtils.isEmpty(countryIso)) {
            mcc = getMccFromCellInfo();
            if (!TextUtils.isEmpty(mcc)) {
                try {
                    countryIso = MccTable.countryCodeForMcc(Integer.parseInt(mcc));
                } catch (NumberFormatException ex) {
                    loge("updateLocale: Can't get country from cell info. mcc = "
                            + mcc + ". ex=" + ex);
                }
            }
        }

        String msg = "updateLocale: mcc = " + mcc + ", country = " + countryIso;
        log(msg);
        mLocalLog.log(msg);
        if (!Objects.equals(countryIso, mCurrentCountryIso)) {
            msg = "updateLocale: Change the current country to " + countryIso;
            log(msg);
            mLocalLog.log(msg);
            mCurrentCountryIso = countryIso;

            TelephonyManager.setTelephonyProperty(mPhone.getPhoneId(),
                    TelephonyProperties.PROPERTY_OPERATOR_ISO_COUNTRY, mCurrentCountryIso);

            // Set the country code for wifi. This sets allowed wifi channels based on the
            // country of the carrier we see. If we can't see any, reset to 0 so we don't
            // broadcast on forbidden channels.
            ((WifiManager) mPhone.getContext().getSystemService(Context.WIFI_SERVICE))
                    .setCountryCode(countryIso);
        }
    }

    private void log(String msg) {
        Rlog.d(TAG, msg);
    }

    private void loge(String msg) {
        Rlog.e(TAG, msg);
    }

    /**
     * Print the DeviceStateMonitor into the given stream.
     *
     * @param fd The raw file descriptor that the dump is being sent to.
     * @param pw A PrintWriter to which the dump is to be set.
     * @param args Additional arguments to the dump request.
     */
    public void dump(FileDescriptor fd, PrintWriter pw, String[] args) {
        final IndentingPrintWriter ipw = new IndentingPrintWriter(pw, "  ");
        pw.println("LocaleTracker:");
        ipw.increaseIndent();
        ipw.println("mOperatorNumeric = " + mOperatorNumeric);
        ipw.println("mSimState = " + mSimState);
        ipw.println("mCellInfo = " + mCellInfo);
        ipw.println("mCurrentCountryIso = " + mCurrentCountryIso);
        ipw.println("mFailCellInfoCount = " + mFailCellInfoCount);
        ipw.println("Local logs:");
        ipw.increaseIndent();
        mLocalLog.dump(fd, ipw, args);
        ipw.decreaseIndent();
        ipw.decreaseIndent();
        ipw.flush();
    }
}<|MERGE_RESOLUTION|>--- conflicted
+++ resolved
@@ -217,13 +217,11 @@
      */
     public synchronized void updateOperatorNumericSync(String operatorNumeric) {
         // Check if the operator numeric changes.
-        String msg = "updateOperatorNumeric. mcc/mnc=" + operatorNumeric;
-        if (DBG) log(msg);
-        mLocalLog.log(msg);
+        if (DBG) log("updateOperatorNumericSync. mcc/mnc=" + operatorNumeric);
         if (!Objects.equals(mOperatorNumeric, operatorNumeric)) {
-            if (DBG) {
-                log("onUpdateOperatorNumeric: operator numeric changes to " + operatorNumeric);
-            }
+            String msg = "Operator numeric changes to " + operatorNumeric;
+            if (DBG) log(msg);
+            mLocalLog.log(msg);
             mOperatorNumeric = operatorNumeric;
 
             // If the operator numeric becomes unavailable, we need to get the latest cell info so
@@ -279,12 +277,8 @@
     private void getCellInfo() {
         String msg;
         if (!mPhone.getServiceStateTracker().getDesiredPowerState()) {
-<<<<<<< HEAD
-            msg = "Radio is off. No need to get cell info.";
-=======
             msg = "Radio is off. Skipped getting cell info. Cleared the previous cached cell info.";
             if (mCellInfo != null) mCellInfo.clear();
->>>>>>> 824b64bd
             if (DBG) log(msg);
             mLocalLog.log(msg);
             return;
